[workspace]
members = ["test"]


# lto is need to reduce wasm binary size
[profile.release]
lto = true

[patch.crates-io]
<<<<<<< HEAD
fluvio-future = { path = '../../future-aio', version = "0.3.0" }
=======
fluvio-future = { git = "https://github.com/infinyon/future-aio", version = "0.3.0" }
>>>>>>> f78f77f9
<|MERGE_RESOLUTION|>--- conflicted
+++ resolved
@@ -7,8 +7,4 @@
 lto = true
 
 [patch.crates-io]
-<<<<<<< HEAD
-fluvio-future = { path = '../../future-aio', version = "0.3.0" }
-=======
-fluvio-future = { git = "https://github.com/infinyon/future-aio", version = "0.3.0" }
->>>>>>> f78f77f9
+fluvio-future = { git = "https://github.com/infinyon/future-aio", version = "0.3.0" }
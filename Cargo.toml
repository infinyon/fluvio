--- conflicted
+++ resolved
@@ -33,27 +33,12 @@
 ]
 
 
-<<<<<<< HEAD
 [patch.crates-io]
 #fluvio-future = { git = "https://github.com/infinyon/future-aio", version = "0.3.0" }
 fluvio-future = { path = "../future-aio/" }
 flv-tls-proxy= { git = "https://github.com/infinyon/flv-tls-proxy", version = "0.5.0" }
 #ws_stream_wasm = { path = "../ws_stream_wasm" }
 
-# profile to make image sizer smaller
-# comment out for now
-#[profile.release]
-#lto = true
-#codegen-units = 1
-#incremental = false
-
-
-#[profile.release]
-#debug = true
-
-
-=======
->>>>>>> 6851cd21
 # Used to make eyre faster on debug builds
 # See https://github.com/yaahc/color-eyre#improving-perf-on-debug-builds
 [profile.dev.package.backtrace]

--- conflicted
+++ resolved
@@ -19,7 +19,6 @@
     "tests/runner",
 ]
 
-<<<<<<< HEAD
 [patch.crates-io]
 # k8-client = { path = "../k8-api/src/k8-client" }
 # k8-metadata-client = { path = "../k8-api/src/k8-metadata-client"}
@@ -32,8 +31,6 @@
 kf-protocol =  { git = 'https://github.com/infinyon/flv-kf-protocol.git', branch = 'change_to_stable', version = "3.0.0" }
 
 
-=======
->>>>>>> 2a2457df
 # profile to make image sizer smaller
 # comment out for now
 [profile.release]

[package]
name = "fluvio-hub-util"
version = "0.0.0"
edition = "2021"
license = "Apache-2.0"
description = "API for SmartModule Hub"
authors = ["fluvio.io"]
repository = "https://github.com/infinyon/fluvio"
publish = false

[dependencies]
cargo_toml = { workspace = true }
const_format = "0.2"
dirs = { workspace = true}
ed25519-dalek = { version = "1.0.1", features = ["serde"] }
flate2 = "1.0"
hex = "0.4"
pem = "1.1"
rand = "0.8"
rand_core = "0.6"
sha2 = "0.10.6"
serde = { version="1.0", features=["derive"] }
serde_json = "1.0"
<<<<<<< HEAD
serde_yaml = { workspace = true }
ssh-key = { version="0.4.3", features=[ "ed25519" ] }
=======
serde_yaml = "0.8"
ssh-key = { version="0.5.1", features=[ "ed25519" ] }
>>>>>>> 3a0ad8dc
tar = "0.4"
pathdiff = { version = "0.2.1", default-features = false }
tempfile = { workspace = true }
toml = { workspace = true }
tracing = { workspace = true }
thiserror = { workspace = true }
wasmparser = { workspace = true }

fluvio-future = { workspace = true, features = ["task"]}
fluvio-hub-protocol = { path = "../fluvio-hub-protocol" }
fluvio-types = { path = "../fluvio-types" }

# feature control
[dependencies.surf]
version = "2.3.2"
features = ["h1-client-rustls", "encoding"]
default-features = false

[dependencies.http-client]
version = "6.5.3"
features = ["h1_client", "rustls"]
default-features = false

[dev-dependencies]
tracing-subscriber = { version = "0.3", features = ["env-filter"] }<|MERGE_RESOLUTION|>--- conflicted
+++ resolved
@@ -21,13 +21,8 @@
 sha2 = "0.10.6"
 serde = { version="1.0", features=["derive"] }
 serde_json = "1.0"
-<<<<<<< HEAD
 serde_yaml = { workspace = true }
-ssh-key = { version="0.4.3", features=[ "ed25519" ] }
-=======
-serde_yaml = "0.8"
 ssh-key = { version="0.5.1", features=[ "ed25519" ] }
->>>>>>> 3a0ad8dc
 tar = "0.4"
 pathdiff = { version = "0.2.1", default-features = false }
 tempfile = { workspace = true }

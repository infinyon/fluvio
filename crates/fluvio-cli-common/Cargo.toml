[package]
name = "fluvio-cli-common"
version = "0.0.0"
edition = "2021"
authors = ["Fluvio Contributors <team@fluvio.io>"]
description = "Fluvio CLI common code"
repository = "https://github.com/infinyon/fluvio"
license = "Apache-2.0"
publish = false

[lib]
name = "fluvio_cli_common"
path = "src/lib.rs"

[features]
default = ["fluvio-types", "serde"]
file-records = ["fluvio-protocol/record", "fluvio-protocol/api"]
version-cmd = ["dep:current_platform", "dep:clap", "dep:sysinfo"]
smartmodule-test = ["file-records", "dep:fluvio-sc-schema", "dep:fluvio-smartmodule", "dep:fluvio", "dep:fluvio-smartengine", "dep:clap"]
serde = ["dep:serde", "dep:serde_json", "dep:serde-tuple-vec-map"]

[dependencies]
anyhow = { workspace = true }
current_platform = { workspace = true, optional = true }
clap = { workspace = true, optional = true, features = ["derive", "std"] }
bytes = { workspace = true }
chrono = { workspace = true }
comfy-table = { workspace = true }
home = { workspace = true }
hex = { workspace = true }
http = { workspace = true }
serde = { workspace = true, optional = true }
serde_json = { workspace = true, optional = true }
serde-tuple-vec-map = { workspace = true, optional = true }
semver = { workspace = true }
sha2 = { workspace = true }
sysinfo = { workspace = true, optional = true }
tempfile = { workspace = true }
thiserror = { workspace = true }
tracing = { workspace = true }
ureq = { workspace = true }

fluvio = { path = "../fluvio", optional = true, default-features = false }
fluvio-package-index = { workspace = true,  features = ["http_agent"] }
fluvio-types = { workspace = true , optional = true }
fluvio-protocol = { workspace = true,  optional = true }
fluvio-sc-schema = { path = "../fluvio-sc-schema", optional = true }
fluvio-smartmodule = { path = "../fluvio-smartmodule", optional = true, default-features = false }
fluvio-smartengine = { path = "../fluvio-smartengine", optional = true, features = ["transformation"] }
<<<<<<< HEAD


[package.metadata.cargo-machete]
ignored = ["tuple_vec_map"]
=======
>>>>>>> 0ae6b8ea
<|MERGE_RESOLUTION|>--- conflicted
+++ resolved
@@ -47,10 +47,6 @@
 fluvio-sc-schema = { path = "../fluvio-sc-schema", optional = true }
 fluvio-smartmodule = { path = "../fluvio-smartmodule", optional = true, default-features = false }
 fluvio-smartengine = { path = "../fluvio-smartengine", optional = true, features = ["transformation"] }
-<<<<<<< HEAD
-
 
 [package.metadata.cargo-machete]
-ignored = ["tuple_vec_map"]
-=======
->>>>>>> 0ae6b8ea
+ignored = ["tuple_vec_map"]
--- conflicted
+++ resolved
@@ -66,11 +66,8 @@
 tui = { version = "0.17.0", default-features = false, features = ['crossterm'] }
 futures = "0.3"
 humantime = "2.1.0"
-<<<<<<< HEAD
 surf = "2.3.2"
-=======
 human_bytes = "0.3"
->>>>>>> 6b0208df
 
 # Fluvio dependencies
 k8-config = { version = "1.4.0", optional = true }

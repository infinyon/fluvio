--- conflicted
+++ resolved
@@ -2,11 +2,7 @@
 pub mod topic;
 pub mod partition;
 pub mod spg;
-<<<<<<< HEAD
-pub mod managed_connector;
-=======
 pub mod connector;
->>>>>>> 33276e90
 
 pub use crate::dispatcher::store::*;
 

--- conflicted
+++ resolved
@@ -27,13 +27,8 @@
     topics: StoreContext<TopicSpec>,
     spgs: StoreContext<SpuGroupSpec>,
     managed_connectors: StoreContext<ManagedConnectorSpec>,
-<<<<<<< HEAD
     smartmodules: StoreContext<SmartModuleSpec>,
-    tables: StoreContext<TableSpec>,
-=======
-    smart_modules: StoreContext<SmartModuleSpec>,
     tableformats: StoreContext<TableFormatSpec>,
->>>>>>> 756b2f98
     smart_streams: StoreContext<SmartStreamSpec>,
     health: SharedHealthCheck,
     config: ScConfig,
@@ -56,13 +51,8 @@
             topics: StoreContext::new(),
             spgs: StoreContext::new(),
             managed_connectors: StoreContext::new(),
-<<<<<<< HEAD
             smartmodules: StoreContext::new(),
-            tables: StoreContext::new(),
-=======
-            smart_modules: StoreContext::new(),
             tableformats: StoreContext::new(),
->>>>>>> 756b2f98
             smart_streams: StoreContext::new(),
             health: HealthCheck::shared(),
             config,

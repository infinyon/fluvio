//!
//! # Iitialization routines for Streaming Coordinator (SC)
//!
//! All processing engines are hooked-up here. Channels are created and split between sencders
//! and receivers.
//!

use sysinfo::System;
use sysinfo::SystemExt;
use tracing::info;
use k8_metadata_client::SharedClient;
use k8_metadata_client::MetadataClient;

use crate::core::Context;
use crate::core::SharedContext;
use crate::controllers::spus::SpuController;
use crate::controllers::topics::TopicController;
use crate::controllers::partitions::PartitionController;
use crate::config::{ScConfig};
use crate::services::start_internal_server;
use crate::dispatcher::dispatcher::K8ClusterStateDispatcher;
use crate::services::auth::basic::BasicRbacPolicy;

/// start the main loop
pub async fn start_main_loop<C>(
    sc_config_policy: (ScConfig, Option<BasicRbacPolicy>),
    metadata_client: SharedClient<C>,
) -> SharedContext
where
    C: MetadataClient + 'static,
{
    use crate::stores::spu::SpuSpec;
    use crate::stores::topic::TopicSpec;
    use crate::stores::partition::PartitionSpec;
    use crate::stores::spg::SpuGroupSpec;
<<<<<<< HEAD
    use crate::stores::connector::ManagedConnectorSpec;
    info!("SC Platform Version: {}", &*crate::VERSION);
=======

    let mut sys = System::new_all();
    sys.refresh_all();
    info!(version = &*crate::VERSION, "Platform");
    info!(commit = env!("GIT_HASH"), "Git");
    info!(name = ?sys.name(),"System");
    info!(kernel = ?sys.kernel_version(),"System");
    info!(os_version = ?sys.long_os_version(),"System");
    info!(core_count = ?sys.physical_core_count(),"System");
    info!(total_memory = sys.total_memory(), "System");
    info!(available_memory = sys.available_memory(), "System");
    info!(uptime = sys.uptime(), "Uptime in secs");
>>>>>>> b99d165d

    let (sc_config, auth_policy) = sc_config_policy;

    let namespace = sc_config.namespace.clone();
    let ctx = Context::shared_metadata(sc_config);
    let config = ctx.config();

    K8ClusterStateDispatcher::<SpuSpec, C>::start(
        namespace.clone(),
        metadata_client.clone(),
        ctx.spus().clone(),
    );

    K8ClusterStateDispatcher::<TopicSpec, C>::start(
        namespace.clone(),
        metadata_client.clone(),
        ctx.topics().clone(),
    );

    K8ClusterStateDispatcher::<PartitionSpec, C>::start(
        namespace.clone(),
        metadata_client.clone(),
        ctx.partitions().clone(),
    );

    K8ClusterStateDispatcher::<SpuGroupSpec, C>::start(
        namespace.clone(),
        metadata_client.clone(),
        ctx.spgs().clone(),
    );

    K8ClusterStateDispatcher::<ManagedConnectorSpec, C>::start(
        namespace,
        metadata_client,
        ctx.managed_connectors().clone(),
    );

    whitelist!(config, "spu", SpuController::start(ctx.clone()));
    whitelist!(config, "topic", TopicController::start(ctx.clone()));
    whitelist!(
        config,
        "partition",
        PartitionController::start(ctx.partitions().clone(), ctx.spus().clone())
    );

    whitelist!(config, "internal", start_internal_server(ctx.clone()));
    whitelist!(
        config,
        "public",
        pub_server::start(ctx.clone(), auth_policy)
    );

    mod pub_server {

        use std::sync::Arc;
        use tracing::info;

        use crate::services::start_public_server;
        use crate::core::SharedContext;

        use crate::services::auth::{AuthGlobalContext, RootAuthorization};
        use crate::services::auth::basic::{BasicAuthorization, BasicRbacPolicy};

        pub fn start(ctx: SharedContext, auth_policy_option: Option<BasicRbacPolicy>) {
            if let Some(policy) = auth_policy_option {
                info!("using basic authorization");
                start_public_server(AuthGlobalContext::new(
                    ctx,
                    Arc::new(BasicAuthorization::new(policy)),
                ));
            } else {
                info!("using root authorization");
                start_public_server(AuthGlobalContext::new(
                    ctx,
                    Arc::new(RootAuthorization::new()),
                ));
            }
        }
    }

    ctx
}<|MERGE_RESOLUTION|>--- conflicted
+++ resolved
@@ -33,10 +33,8 @@
     use crate::stores::topic::TopicSpec;
     use crate::stores::partition::PartitionSpec;
     use crate::stores::spg::SpuGroupSpec;
-<<<<<<< HEAD
     use crate::stores::connector::ManagedConnectorSpec;
     info!("SC Platform Version: {}", &*crate::VERSION);
-=======
 
     let mut sys = System::new_all();
     sys.refresh_all();
@@ -49,7 +47,6 @@
     info!(total_memory = sys.total_memory(), "System");
     info!(available_memory = sys.available_memory(), "System");
     info!(uptime = sys.uptime(), "Uptime in secs");
->>>>>>> b99d165d
 
     let (sc_config, auth_policy) = sc_config_policy;
 

--- conflicted
+++ resolved
@@ -38,11 +38,7 @@
             .await
         }
         AllCreatableSpec::ManagedConnector(spec) => {
-<<<<<<< HEAD
-            super::managed_connectors::handle_create_managed_connector_request(
-=======
             super::connector::handle_create_managed_connector_request(
->>>>>>> 33276e90
                 name,
                 spec,
                 dry_run,

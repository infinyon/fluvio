use std::io::Error;
use tracing::{debug, instrument};

use dataplane::api::{RequestMessage, ResponseMessage};
use fluvio_sc_schema::objects::{ListRequest, ListResponse};
use fluvio_auth::{AuthContext};

use crate::services::auth::AuthServiceContext;

#[instrument(skip(request, auth_ctx))]
pub async fn handle_list_request<AC: AuthContext>(
    request: RequestMessage<ListRequest>,
    auth_ctx: &AuthServiceContext<AC>,
) -> Result<ResponseMessage<ListResponse>, Error> {
    debug!("handling list request");
    let (header, req) = request.get_header_request();

    let response = match req {
        ListRequest::Topic(filter) => {
            super::topic::handle_fetch_topics_request(filter, auth_ctx).await?
        }
        ListRequest::Spu(filter) => super::spu::handle_fetch_spus_request(filter, auth_ctx).await?,
        ListRequest::SpuGroup(filter) => {
            super::spg::handle_fetch_spu_groups_request(filter, auth_ctx).await?
        }
        ListRequest::CustomSpu(filter) => {
            super::spu::handle_fetch_custom_spu_request(filter, auth_ctx).await?
        }
        ListRequest::Partition(filter) => {
            super::partition::handle_fetch_request(filter, auth_ctx).await?
        }
        ListRequest::ManagedConnector(filter) => {
<<<<<<< HEAD
            super::managed_connectors::handle_fetch_request(filter, auth_ctx).await?
=======
            super::connector::handle_fetch_request(filter, auth_ctx).await?
>>>>>>> 33276e90
        }
    };

    Ok(ResponseMessage::from_header(&header, response))
}<|MERGE_RESOLUTION|>--- conflicted
+++ resolved
@@ -30,11 +30,7 @@
             super::partition::handle_fetch_request(filter, auth_ctx).await?
         }
         ListRequest::ManagedConnector(filter) => {
-<<<<<<< HEAD
-            super::managed_connectors::handle_fetch_request(filter, auth_ctx).await?
-=======
             super::connector::handle_fetch_request(filter, auth_ctx).await?
->>>>>>> 33276e90
         }
     };
 

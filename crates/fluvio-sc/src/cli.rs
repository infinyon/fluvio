--- conflicted
+++ resolved
@@ -18,10 +18,6 @@
 use tracing::debug;
 use clap::Parser;
 
-<<<<<<< HEAD
-use fluvio_types::print_cli_err;
-=======
->>>>>>> fe8ba9c5
 use k8_client::K8Config;
 use fluvio_types::print_cli_err;
 use fluvio_types::defaults::TLS_SERVER_SECRET_NAME;
@@ -94,13 +90,10 @@
         self.local
     }
 
-<<<<<<< HEAD
-=======
     pub fn read_only(&self) -> &Option<PathBuf> {
         &self.read_only
     }
 
->>>>>>> fe8ba9c5
     #[allow(clippy::type_complexity)]
     fn get_sc_and_k8_config(
         mut self,
@@ -135,13 +128,9 @@
             config.private_endpoint = private_addr;
         }
 
-<<<<<<< HEAD
-        config.namespace = self.namespace.unwrap();
-=======
         if self.read_only.is_none() {
             config.namespace = self.namespace.expect("no namespace defined");
         }
->>>>>>> fe8ba9c5
 
         config.x509_auth_scopes = self.x509_auth_scopes;
         config.white_list = self.white_list.into_iter().collect();
@@ -190,8 +179,6 @@
             Ok(config) => config,
         }
     }
-<<<<<<< HEAD
-=======
 
     pub fn parse_cli_or_exit_read_only(self) -> (Config, Option<(String, TlsConfig)>) {
         match self.as_sc_config() {
@@ -202,7 +189,6 @@
             Ok(config) => config,
         }
     }
->>>>>>> fe8ba9c5
 }
 
 #[derive(Debug, Parser, Clone, Default)]

[package]
name = "fluvio-sc"
edition = "2021"
version = "0.0.0"
authors = ["fluvio.io"]
description = "Fluvio Stream Controller"
repository = "https://github.com/infinyon/fluvio"
license = "Apache-2.0"
publish = false
build = "build.rs"

[lib]
name = "fluvio_sc"
path = "src/lib.rs"

[[bin]]
name = "fluvio-sc"
path = "src/bin/main.rs"
required-features = []

[features]
default = []

[dependencies]
<<<<<<< HEAD
async-channel = { workspace = true }
async-lock = { workspace = true }
async-net = { workspace = true }
async-trait = { workspace = true }
event-listener = { workspace = true }
rand = { workspace = true }
tracing = { workspace = true }
sysinfo = { workspace = true }
base64 = { workspace = true }
serde = { workspace = true, features = ['derive'] }
serde_json = { workspace = true }
futures-util = { workspace = true }
regex = { workspace = true }
tokio = { workspace = true, features = ["macros"] }
=======
anyhow = { workspace = true }
async-trait = { workspace = true }
async-lock = { workspace = true }
async-channel = { workspace = true }
async-net = { workspace = true }
base64 = { workspace = true }
cfg-if = { workspace = true }
>>>>>>> fe8ba9c5
clap = { workspace = true,features = ["std", "derive", "env"]}
event-listener = { workspace = true }
futures-util = { workspace = true }
once_cell = { workspace = true }
rand = { workspace = true }
regex = { workspace = true }
semver = { workspace = true }
serde = { workspace = true, features = ['derive'] }
serde_json = { workspace = true }
serde_yaml = { workspace = true }
sysinfo = { workspace = true }
thiserror = { workspace = true }
tokio = { workspace = true, features = ["macros"] }
tracing = { workspace = true }


# Fluvio dependencies
fluvio-auth = { workspace = true }
fluvio-future = { workspace = true, features = [
    "subscriber",
    "openssl_tls",
    "zero_copy",
] }
fluvio-types = { workspace = true,  features = [
    "events",
] }
fluvio-sc-schema = { workspace = true, features = ["use_serde", "json"] }
fluvio-stream-model = { workspace = true  }
fluvio-controlplane = { workspace = true }
fluvio-controlplane-metadata = { workspace = true, features = ["k8","serde"] }
fluvio-stream-dispatcher = { workspace = true }
k8-client = { workspace = true, features = ["memory_client"] }
k8-metadata-client = { workspace = true }
k8-types = { workspace = true, features = ["app"] }
fluvio-protocol = { workspace = true }
fluvio-socket = { workspace = true }
fluvio-service = { workspace = true  }
flv-tls-proxy = { workspace = true }

[dev-dependencies]
rand = { workspace = true }
fluvio-future = { workspace = true, features = ["fixture"] }
flv-util = { workspace = true, features = ["fixture"] }
fluvio-stream-model = { workspace = true, features = ["fixture"] }<|MERGE_RESOLUTION|>--- conflicted
+++ resolved
@@ -22,7 +22,7 @@
 default = []
 
 [dependencies]
-<<<<<<< HEAD
+anyhow = { workspace = true }
 async-channel = { workspace = true }
 async-lock = { workspace = true }
 async-net = { workspace = true }
@@ -32,20 +32,12 @@
 tracing = { workspace = true }
 sysinfo = { workspace = true }
 base64 = { workspace = true }
+cfg-if = { workspace = true }
 serde = { workspace = true, features = ['derive'] }
 serde_json = { workspace = true }
 futures-util = { workspace = true }
 regex = { workspace = true }
 tokio = { workspace = true, features = ["macros"] }
-=======
-anyhow = { workspace = true }
-async-trait = { workspace = true }
-async-lock = { workspace = true }
-async-channel = { workspace = true }
-async-net = { workspace = true }
-base64 = { workspace = true }
-cfg-if = { workspace = true }
->>>>>>> fe8ba9c5
 clap = { workspace = true,features = ["std", "derive", "env"]}
 event-listener = { workspace = true }
 futures-util = { workspace = true }

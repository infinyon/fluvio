use std::sync::Arc;
use std::collections::HashMap;
#[cfg(feature = "smartengine")]
use std::sync::RwLock;
use fluvio_protocol::Encoder;
#[cfg(feature = "smartengine")]
use fluvio_smartengine::SmartStream;
use tracing::debug;
use tracing::instrument;
use once_cell::sync::Lazy;

mod partitioning;

use fluvio_types::{SpuId, PartitionId};
use dataplane::ReplicaKey;
use dataplane::produce::DefaultProduceRequest;
use dataplane::produce::DefaultPartitionRequest;
use dataplane::produce::DefaultTopicRequest;
use dataplane::batch::{Batch, MemoryRecords};
use dataplane::record::Record;
pub use dataplane::record::{RecordKey, RecordData};

use crate::FluvioError;
use crate::spu::SpuPool;
use crate::sync::StoreContext;
use crate::metadata::partition::PartitionSpec;
use crate::producer::partitioning::{Partitioner, SiphashRoundRobinPartitioner, PartitionerConfig};

/// An interface for producing events to a particular topic
///
/// A `TopicProducer` allows you to send events to the specific
/// topic it was initialized for. Once you have a `TopicProducer`,
/// you can send events to the topic, choosing which partition
/// each event should be delivered to.
pub struct TopicProducer {
    topic: String,
    pool: Arc<SpuPool>,
    partitioner: Box<dyn Partitioner + Send + Sync>,
    #[cfg(feature = "smartengine")]
    pub(crate) smartengine: Option<Arc<RwLock<Box<dyn SmartStream>>>>,
}
cfg_if::cfg_if! {
    if #[cfg(feature = "smartengine")] {
        use fluvio_spu_schema::server::stream_fetch::{SmartModuleWasm, SmartModuleKind, SmartModulePayload};
        use std::collections::BTreeMap;
<<<<<<< HEAD

        #[derive(Default)]
        pub struct SmartStreamConfig {
            pub(crate) wasm_module: Option<SmartModulePayload>,
        }
        impl SmartStreamConfig {
=======
        use fluvio_smartengine::SmartEngine;

        impl TopicProducer {
            fn init_engine(&mut self, smart_payload: SmartStreamPayload) -> Result<(), FluvioError> {
                let engine = SmartEngine::default();
                let  smartstream = engine.create_module_from_payload(
                    smart_payload).map_err(|e| FluvioError::Other(format!("SmartEngine - {:?}", e)))?;
                self.smartengine = Some(Arc::new(RwLock::new(smartstream)));
                Ok(())
            }
>>>>>>> 88b0d793
            /// Adds a SmartStream filter to this TopicProducer
            pub fn with_filter<T: Into<Vec<u8>>>(
                mut self,
                filter: T,
                params: BTreeMap<String, String>,
<<<<<<< HEAD
            ) -> Self {
                self.wasm_module = Some(SmartModulePayload {
                    wasm: SmartModuleWasm::Raw(filter.into()),
                    kind: SmartModuleKind::Filter,
=======
            ) -> Result<Self, FluvioError> {
                let smart_payload = SmartStreamPayload {
                    wasm: SmartStreamWasm::Raw(filter.into()),
                    kind: SmartStreamKind::Filter,
>>>>>>> 88b0d793
                    params: params.into(),
                };
                self.init_engine(smart_payload)?;
                Ok(self)
            }

            /// Adds a SmartStream map to this TopicProducer
            pub fn with_map<T: Into<Vec<u8>>>(
                mut self,
                map: T,
                params: BTreeMap<String, String>,
<<<<<<< HEAD
            ) -> Self {
                self.wasm_module = Some(SmartModulePayload {
                    wasm: SmartModuleWasm::Raw(map.into()),
                    kind: SmartModuleKind::Map,
=======
            ) -> Result<Self, FluvioError> {
                let smart_payload = SmartStreamPayload {
                    wasm: SmartStreamWasm::Raw(map.into()),
                    kind: SmartStreamKind::Map,
>>>>>>> 88b0d793
                    params: params.into(),
                };
                self.init_engine(smart_payload)?;
                Ok(self)
            }

            /// Adds a SmartStream array_map to this TopicProducer
            pub fn with_array_map<T: Into<Vec<u8>>>(
                mut self,
                map: T,
                params: BTreeMap<String, String>,
<<<<<<< HEAD
            ) -> Self {
                self.wasm_module = Some(SmartModulePayload {
                    wasm: SmartModuleWasm::Raw(map.into()),
                    kind: SmartModuleKind::ArrayMap,
=======
            ) -> Result<Self, FluvioError> {
                let smart_payload = SmartStreamPayload {
                    wasm: SmartStreamWasm::Raw(map.into()),
                    kind: SmartStreamKind::ArrayMap,
>>>>>>> 88b0d793
                    params: params.into(),
                };

                self.init_engine(smart_payload)?;
                Ok(self)
            }

            /// Adds a SmartStream aggregate to this TopicProducer
            pub fn with_aggregate<T: Into<Vec<u8>>>(
                mut self,
                map: T,
                params: BTreeMap<String, String>,
                accumulator: Vec<u8>,
<<<<<<< HEAD
            ) -> Self {
                self.wasm_module = Some(SmartModulePayload {
                    wasm: SmartModuleWasm::Raw(map.into()),
                    kind: SmartModuleKind::Aggregate { accumulator },
=======
            ) -> Result<Self, FluvioError> {
                let smart_payload = SmartStreamPayload {
                    wasm: SmartStreamWasm::Raw(map.into()),
                    kind: SmartStreamKind::Aggregate { accumulator },
>>>>>>> 88b0d793
                    params: params.into(),
                };
                self.init_engine(smart_payload)?;
                Ok(self)
            }
        }
    }
}

impl TopicProducer {
    pub(crate) fn new(topic: String, pool: Arc<SpuPool>) -> Self {
        let partitioner = Box::new(SiphashRoundRobinPartitioner::new());
        Self {
            topic,
            pool,
            partitioner,
            #[cfg(feature = "smartengine")]
            smartengine: Default::default(),
        }
    }

    /// Sends a key/value record to this producer's Topic.
    ///
    /// The partition that the record will be sent to is derived from the Key.
    ///
    /// # Example
    ///
    /// ```
    /// # use fluvio::{TopicProducer, FluvioError};
    /// # async fn example(producer: &TopicProducer) -> Result<(), FluvioError> {
    /// producer.send("Key", "Value").await?;
    /// # Ok(())
    /// # }
    /// ```
    #[instrument(
        skip(self, key, value),
        fields(topic = %self.topic),
    )]
    pub async fn send<K, V>(&self, key: K, value: V) -> Result<(), FluvioError>
    where
        K: Into<RecordKey>,
        V: Into<RecordData>,
    {
        let record_key = key.into();
        let record_value = value.into();
        self.send_all(Some((record_key, record_value))).await?;
        Ok(())
    }

    #[instrument(
        skip(self, records),
        fields(topic = %self.topic),
    )]
    pub async fn send_all<K, V, I>(&self, records: I) -> Result<(), FluvioError>
    where
        K: Into<RecordKey>,
        V: Into<RecordData>,
        I: IntoIterator<Item = (K, V)>,
    {
        let topics = self.pool.metadata.topics();
        let topic_spec = topics
            .lookup_by_key(&self.topic)
            .await?
            .ok_or_else(|| FluvioError::TopicNotFound(self.topic.to_string()))?
            .spec;
        let partition_count = topic_spec.partitions();
        let partition_config = PartitionerConfig { partition_count };

        cfg_if::cfg_if! {
            if #[cfg(feature = "smartengine")] {
                let mut entries = records
                    .into_iter()
                    .map::<(RecordKey, RecordData), _>(|(k, v)| (k.into(), v.into()))
                    .map(Record::from)
                    .collect::<Vec<Record>>();
<<<<<<< HEAD
                use fluvio_smartengine::{SmartEngine};
                use dataplane::smartmodule::SmartStreamInput;
=======
                use dataplane::smartstream::SmartStreamInput;
>>>>>>> 88b0d793
                use std::convert::TryFrom;

                if let Some(
                    smartengine_ref
                ) = &self.smartengine {
                    let mut smartengine = smartengine_ref.write().map_err(|e| FluvioError::Other(format!("SmartEngine - {:?}", e)))?;
                    let output = smartengine.process(SmartStreamInput::try_from(entries)?).map_err(|e| FluvioError::Other(format!("SmartEngine - {:?}", e)))?;
                    entries = output.successes;
                }
            } else {
                let entries = records
                    .into_iter()
                    .map::<(RecordKey, RecordData), _>(|(k, v)| (k.into(), v.into()))
                    .map(Record::from);
                }
        }

        // Calculate the partition for each entry
        // Use a block scope to ensure we drop the partitioner lock
        let records_by_partition = {
            let mut iter = Vec::new();
            for record in entries {
                let key = record.key.as_ref().map(|k| k.as_ref());
                let value = record.value.as_ref();
                let partition = self.partitioner.partition(&partition_config, key, value);
                iter.push((partition, record));
            }
            iter
        };

        // Group all of the records by the partitions they belong to, then
        // group all of the partitions by the SpuId that leads that partition
        let partitions_by_spu = group_by_spu(
            &self.topic,
            self.pool.metadata.partitions(),
            records_by_partition,
        )
        .await?;

        // Create one request per SPU leader
        let requests = assemble_requests(&self.topic, partitions_by_spu);

        for (leader, request) in requests {
            let spu_client = self.pool.create_serial_socket_from_leader(leader).await?;
            spu_client.send_receive(request).await?;
        }

        Ok(())
    }
}

async fn group_by_spu(
    topic: &str,
    partitions: &StoreContext<PartitionSpec>,
    records_by_partition: Vec<(PartitionId, Record)>,
) -> Result<HashMap<SpuId, HashMap<PartitionId, MemoryRecords>>, FluvioError> {
    let mut map: HashMap<SpuId, HashMap<i32, MemoryRecords>> = HashMap::new();
    for (partition, record) in records_by_partition {
        let replica_key = ReplicaKey::new(topic, partition);
        let partition_spec = partitions
            .lookup_by_key(&replica_key)
            .await?
            .ok_or_else(|| FluvioError::PartitionNotFound(topic.to_string(), partition))?
            .spec;
        let leader = partition_spec.leader;
        map.entry(leader)
            .or_insert_with(HashMap::new)
            .entry(partition)
            .or_insert_with(Vec::new)
            .push(record);
    }

    Ok(map)
}

fn assemble_requests(
    topic: &str,
    partitions_by_spu: HashMap<SpuId, HashMap<PartitionId, MemoryRecords>>,
) -> Vec<(SpuId, DefaultProduceRequest)> {
    let mut requests: Vec<(SpuId, DefaultProduceRequest)> =
        Vec::with_capacity(partitions_by_spu.len());

    for (leader, partitions) in partitions_by_spu {
        let mut request = DefaultProduceRequest::default();

        let mut topic_request = DefaultTopicRequest {
            name: topic.to_string(),
            ..Default::default()
        };

        for (partition, records) in partitions {
            let mut partition_request = DefaultPartitionRequest {
                partition_index: partition,
                ..Default::default()
            };

            let mut batches = create_batches(records);

            partition_request.records.batches.append(&mut batches);
            topic_request.partitions.push(partition_request);
        }

        request.acks = 1;
        request.timeout_ms = 1500;
        request.topics.push(topic_request);
        requests.push((leader, request));
    }

    requests
}

static MAX_BATCH_SIZE_BYTES: Lazy<usize> = Lazy::new(|| {
    use std::env;
    let var_value = env::var("FLV_CLIENT_MAX_BATCH_SIZE_BYTES").unwrap_or_default();
    let max_bytes: usize = var_value.parse().unwrap_or(1000000);
    max_bytes
});

fn create_batches(records: Vec<Record>) -> Vec<Batch> {
    if records.write_size(0) < *MAX_BATCH_SIZE_BYTES || records.len() == 1 {
        let batch = Batch::from(records);
        vec![batch]
    } else {
        debug!("Splitting batch into multiple batches");
        let mut batches = Vec::new();
        let mut current_batch = Batch::new();
        for record in records {
            if current_batch.write_size(0) + record.write_size(0) > *MAX_BATCH_SIZE_BYTES {
                debug!(
                    len = current_batch.write_size(0),
                    "Created batch with length"
                );

                batches.push(current_batch);
                current_batch = Batch::new();
            }
            current_batch.add_record(record);
        }
        debug!(
            len = current_batch.write_size(0),
            "Created batch with length"
        );

        batches.push(current_batch);
        batches
    }
}

#[cfg(test)]
mod tests {
    use super::*;
    use crate::metadata::store::MetadataStoreObject;

    #[fluvio_future::test]
    async fn test_group_by_spu() {
        let partitions = StoreContext::new();
        let partition_specs: Vec<_> = vec![
            (ReplicaKey::new("TOPIC", 0), PartitionSpec::new(0, vec![])), // Partition 0
            (ReplicaKey::new("TOPIC", 1), PartitionSpec::new(0, vec![])), // Partition 1
            (ReplicaKey::new("TOPIC", 2), PartitionSpec::new(1, vec![])), // Partition 2
        ]
        .into_iter()
        .map(|(key, spec)| MetadataStoreObject::with_spec(key, spec))
        .collect();
        partitions.store().sync_all(partition_specs).await;
        let records_by_partition = vec![
            (0, Record::new("A")),
            (1, Record::new("B")),
            (2, Record::new("C")),
            (0, Record::new("D")),
            (1, Record::new("E")),
            (2, Record::new("F")),
        ];

        let grouped = group_by_spu("TOPIC", &partitions, records_by_partition)
            .await
            .unwrap();

        // SPU 0 should have partitions 0 and 1, but not 2
        let spu_0 = grouped.get(&0).unwrap();
        let partition_0 = spu_0.get(&0).unwrap();

        assert!(
            partition_0
                .iter()
                .any(|record| record.value.as_ref() == b"A"),
            "SPU 0/Partition 0 should contain record A",
        );
        assert!(
            partition_0
                .iter()
                .any(|record| record.value.as_ref() == b"D"),
            "SPU 0/Partition 0 should contain record D",
        );

        let partition_1 = spu_0.get(&1).unwrap();
        assert!(
            partition_1
                .iter()
                .any(|record| record.value.as_ref() == b"B"),
            "SPU 0/Partition 1 should contain record B",
        );
        assert!(
            partition_1
                .iter()
                .any(|record| record.value.as_ref() == b"E"),
            "SPU 0/Partition 1 should contain record E",
        );

        assert!(
            spu_0.get(&2).is_none(),
            "SPU 0 should not contain Partition 2",
        );

        let spu_1 = grouped.get(&1).unwrap();
        let partition_2 = spu_1.get(&2).unwrap();

        assert!(
            spu_1.get(&0).is_none(),
            "SPU 1 should not contain Partition 0",
        );

        assert!(
            spu_1.get(&1).is_none(),
            "SPU 1 should not contain Partition 1",
        );

        assert!(
            partition_2
                .iter()
                .any(|record| record.value.as_ref() == b"C"),
            "SPU 1/Partition 2 should contain record C",
        );

        assert!(
            partition_2
                .iter()
                .any(|record| record.value.as_ref() == b"F"),
            "SPU 1/Partition 2 should contain record F",
        );
    }

    #[test]
    fn test_assemble_requests() {
        let partitions_by_spu = {
            let mut pbs = HashMap::new();

            let spu_0 = {
                let mut s0_partitions = HashMap::new();
                let partition_0_records = vec![Record::new("A"), Record::new("B")];
                let partition_1_records = vec![Record::new("C"), Record::new("D")];
                s0_partitions.insert(0, partition_0_records);
                s0_partitions.insert(1, partition_1_records);
                s0_partitions
            };

            let spu_1 = {
                let mut s1_partitions = HashMap::new();
                let partition_2_records = vec![Record::new("E"), Record::new("F")];
                let partition_3_records = vec![Record::new("G"), Record::new("H")];
                s1_partitions.insert(2, partition_2_records);
                s1_partitions.insert(3, partition_3_records);
                s1_partitions
            };
            pbs.insert(0, spu_0);
            pbs.insert(1, spu_1);
            pbs
        };

        let requests = assemble_requests("TOPIC", partitions_by_spu);
        assert_eq!(requests.len(), 2);

        // SPU 0
        {
            let (spu0, request) = requests.iter().find(|(spu, _)| *spu == 0).unwrap();
            assert_eq!(*spu0, 0);
            assert_eq!(request.topics.len(), 1);
            let topic_request = request.topics.get(0).unwrap();
            assert_eq!(topic_request.name, "TOPIC");
            assert_eq!(topic_request.partitions.len(), 2);

            let partition_0_request = topic_request
                .partitions
                .iter()
                .find(|p| p.partition_index == 0)
                .unwrap();
            assert_eq!(partition_0_request.records.batches.len(), 1);
            let batch = partition_0_request.records.batches.get(0).unwrap();
            assert_eq!(batch.records().len(), 2);
            let record_0_0 = batch.records().get(0).unwrap();
            assert_eq!(record_0_0.value.as_ref(), b"A");
            let record_0_1 = batch.records().get(1).unwrap();
            assert_eq!(record_0_1.value.as_ref(), b"B");

            let partition_1_request = topic_request
                .partitions
                .iter()
                .find(|p| p.partition_index == 1)
                .unwrap();
            assert_eq!(partition_1_request.records.batches.len(), 1);
            let batch = partition_1_request.records.batches.get(0).unwrap();
            assert_eq!(batch.records().len(), 2);
            let record_1_0 = batch.records().get(0).unwrap();
            assert_eq!(record_1_0.value.as_ref(), b"C");
            let record_1_1 = batch.records().get(1).unwrap();
            assert_eq!(record_1_1.value.as_ref(), b"D");
        }

        // SPU 1
        {
            let (spu1, request) = requests.iter().find(|(spu, _)| *spu == 1).unwrap();
            assert_eq!(*spu1, 1);
            assert_eq!(request.topics.len(), 1);
            let topic_request = request.topics.get(0).unwrap();
            assert_eq!(topic_request.name, "TOPIC");
            assert_eq!(topic_request.partitions.len(), 2);

            let partition_0_request = topic_request
                .partitions
                .iter()
                .find(|p| p.partition_index == 2)
                .unwrap();
            assert_eq!(partition_0_request.records.batches.len(), 1);
            let batch = partition_0_request.records.batches.get(0).unwrap();
            assert_eq!(batch.records().len(), 2);
            let record_0_0 = batch.records().get(0).unwrap();
            assert_eq!(record_0_0.value.as_ref(), b"E");
            let record_0_1 = batch.records().get(1).unwrap();
            assert_eq!(record_0_1.value.as_ref(), b"F");

            let partition_1_request = topic_request
                .partitions
                .iter()
                .find(|p| p.partition_index == 3)
                .unwrap();
            assert_eq!(partition_1_request.records.batches.len(), 1);
            let batch = partition_1_request.records.batches.get(0).unwrap();
            assert_eq!(batch.records().len(), 2);
            let record_1_0 = batch.records().get(0).unwrap();
            assert_eq!(record_1_0.value.as_ref(), b"G");
            let record_1_1 = batch.records().get(1).unwrap();
            assert_eq!(record_1_1.value.as_ref(), b"H");
        }
    }

    #[test]
    fn test_create_batches() {
        let num_records = *MAX_BATCH_SIZE_BYTES / 1000;

        let records = (0..num_records)
            .map(|_i| Record::new("a".repeat(9000)))
            .collect::<Vec<Record>>();

        let batches = create_batches(records);

        assert_eq!(batches.len(), 10);
        assert!(batches
            .iter()
            .all(|batch| batch.write_size(0) < *MAX_BATCH_SIZE_BYTES));
    }
}<|MERGE_RESOLUTION|>--- conflicted
+++ resolved
@@ -43,43 +43,27 @@
     if #[cfg(feature = "smartengine")] {
         use fluvio_spu_schema::server::stream_fetch::{SmartModuleWasm, SmartModuleKind, SmartModulePayload};
         use std::collections::BTreeMap;
-<<<<<<< HEAD
-
-        #[derive(Default)]
-        pub struct SmartStreamConfig {
-            pub(crate) wasm_module: Option<SmartModulePayload>,
-        }
-        impl SmartStreamConfig {
-=======
         use fluvio_smartengine::SmartEngine;
 
         impl TopicProducer {
-            fn init_engine(&mut self, smart_payload: SmartStreamPayload) -> Result<(), FluvioError> {
+            fn init_engine(&mut self, smart_payload: SmartModulePayload) -> Result<(), FluvioError> {
                 let engine = SmartEngine::default();
                 let  smartstream = engine.create_module_from_payload(
                     smart_payload).map_err(|e| FluvioError::Other(format!("SmartEngine - {:?}", e)))?;
                 self.smartengine = Some(Arc::new(RwLock::new(smartstream)));
                 Ok(())
             }
->>>>>>> 88b0d793
             /// Adds a SmartStream filter to this TopicProducer
             pub fn with_filter<T: Into<Vec<u8>>>(
                 mut self,
                 filter: T,
                 params: BTreeMap<String, String>,
-<<<<<<< HEAD
             ) -> Self {
-                self.wasm_module = Some(SmartModulePayload {
+                self.smart_payload = Some(SmartModulePayload {
                     wasm: SmartModuleWasm::Raw(filter.into()),
                     kind: SmartModuleKind::Filter,
-=======
-            ) -> Result<Self, FluvioError> {
-                let smart_payload = SmartStreamPayload {
-                    wasm: SmartStreamWasm::Raw(filter.into()),
-                    kind: SmartStreamKind::Filter,
->>>>>>> 88b0d793
                     params: params.into(),
-                };
+                });
                 self.init_engine(smart_payload)?;
                 Ok(self)
             }
@@ -89,19 +73,12 @@
                 mut self,
                 map: T,
                 params: BTreeMap<String, String>,
-<<<<<<< HEAD
             ) -> Self {
-                self.wasm_module = Some(SmartModulePayload {
+                self.smart_payload = Some(SmartModulePayload {
                     wasm: SmartModuleWasm::Raw(map.into()),
                     kind: SmartModuleKind::Map,
-=======
-            ) -> Result<Self, FluvioError> {
-                let smart_payload = SmartStreamPayload {
-                    wasm: SmartStreamWasm::Raw(map.into()),
-                    kind: SmartStreamKind::Map,
->>>>>>> 88b0d793
                     params: params.into(),
-                };
+                });
                 self.init_engine(smart_payload)?;
                 Ok(self)
             }
@@ -111,19 +88,12 @@
                 mut self,
                 map: T,
                 params: BTreeMap<String, String>,
-<<<<<<< HEAD
             ) -> Self {
-                self.wasm_module = Some(SmartModulePayload {
+                self.smart_payload = Some(SmartModulePayload {
                     wasm: SmartModuleWasm::Raw(map.into()),
                     kind: SmartModuleKind::ArrayMap,
-=======
-            ) -> Result<Self, FluvioError> {
-                let smart_payload = SmartStreamPayload {
-                    wasm: SmartStreamWasm::Raw(map.into()),
-                    kind: SmartStreamKind::ArrayMap,
->>>>>>> 88b0d793
                     params: params.into(),
-                };
+                });
 
                 self.init_engine(smart_payload)?;
                 Ok(self)
@@ -135,19 +105,12 @@
                 map: T,
                 params: BTreeMap<String, String>,
                 accumulator: Vec<u8>,
-<<<<<<< HEAD
             ) -> Self {
-                self.wasm_module = Some(SmartModulePayload {
+                self.smart_payload = Some(SmartModulePayload {
                     wasm: SmartModuleWasm::Raw(map.into()),
                     kind: SmartModuleKind::Aggregate { accumulator },
-=======
-            ) -> Result<Self, FluvioError> {
-                let smart_payload = SmartStreamPayload {
-                    wasm: SmartStreamWasm::Raw(map.into()),
-                    kind: SmartStreamKind::Aggregate { accumulator },
->>>>>>> 88b0d793
                     params: params.into(),
-                };
+                });
                 self.init_engine(smart_payload)?;
                 Ok(self)
             }
@@ -221,12 +184,8 @@
                     .map::<(RecordKey, RecordData), _>(|(k, v)| (k.into(), v.into()))
                     .map(Record::from)
                     .collect::<Vec<Record>>();
-<<<<<<< HEAD
                 use fluvio_smartengine::{SmartEngine};
                 use dataplane::smartmodule::SmartStreamInput;
-=======
-                use dataplane::smartstream::SmartStreamInput;
->>>>>>> 88b0d793
                 use std::convert::TryFrom;
 
                 if let Some(

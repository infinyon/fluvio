--- conflicted
+++ resolved
@@ -72,6 +72,7 @@
         let smart_module = self.create_module_from_binary(&smart_payload.wasm.get_raw()?)?;
         let smart_stream: Box<dyn SmartStream> = match &smart_payload.kind {
             SmartStreamKind::Filter => Box::new(smart_module.create_filter(smart_payload.params)?),
+            SmartStreamKind::FilterMap => Box::new(smart_module.create_filter_map(smart_payload.params)?),
             SmartStreamKind::Map => Box::new(smart_module.create_map(smart_payload.params)?),
             SmartStreamKind::ArrayMap => {
                 Box::new(smart_module.create_array_map(smart_payload.params)?)
@@ -106,26 +107,19 @@
         Ok(map)
     }
 
-<<<<<<< HEAD
-    fn create_array_map(&self, params: SmartStreamExtraParams) -> Result<SmartStreamArrayMap> {
-        let map = SmartStreamArrayMap::new(&self.engine, self, params)?;
-=======
-    pub fn create_filter_map(
+    fn create_filter_map(
         &self,
-        engine: &SmartEngine,
         params: SmartStreamExtraParams,
     ) -> Result<SmartStreamFilterMap> {
-        let filter_map = SmartStreamFilterMap::new(engine, self, params)?;
+        let filter_map = SmartStreamFilterMap::new(&self.engine, self, params)?;
         Ok(filter_map)
     }
 
-    pub fn create_array_map(
+    fn create_array_map(
         &self,
-        engine: &SmartEngine,
         params: SmartStreamExtraParams,
     ) -> Result<SmartStreamArrayMap> {
-        let map = SmartStreamArrayMap::new(engine, self, params)?;
->>>>>>> 4315b0e2
+        let map = SmartStreamArrayMap::new(&self.engine, self, params)?;
         Ok(map)
     }
 

--- conflicted
+++ resolved
@@ -25,15 +25,11 @@
 anyhow = { workspace = true }
 wasmtime = { version = "7.0.0", optional = true }
 wasmtime-wasi = { version = "7.0.0", optional = true }
+# Use the Clone trait
+wasmedge-sdk = { git = "https://github.com/WasmEdge/WasmEdge", rev = "fe5fe2c", optional = true }
 serde = { version = "1", features = ['derive'] }
 serde_json = { version = "1.0", optional = true }
-<<<<<<< HEAD
-serde_yaml = { version = "0.9", default-features = false, optional = true }
-# Use the Clone trait
-wasmedge-sdk = { git = "https://github.com/WasmEdge/WasmEdge", rev = "fe5fe2c", optional = true }
-=======
 serde_yaml = { workspace = true, default-features = false, optional = true }
->>>>>>> fdc00edc
 
 cfg-if = "1.0.0"
 derive_builder = { workspace = true }

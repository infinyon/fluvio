[package]
name = "fluvio-smartengine"
version = "0.7.3"
edition = "2021"
license = "Apache-2.0"
authors = ["Fluvio Contributors <team@fluvio.io>"]
keywords = ["streaming", "stream", "queue"]
categories = ["encoding", "api-bindings"]
repository = "https://github.com/infinyon/fluvio"
description = "The official Fluvio SmartEngine"

# See more keys and their definitions at https://doc.rust-lang.org/cargo/reference/manifest.html

[features]
<<<<<<< HEAD
engine = ["wasmedge-engine", "wasmtime-engine"]
wasi = ["wasmtime-wasi", "engine"]
transformation = ["serde_json", "serde_yaml"]
default = ["engine"]
wasmtime-engine = ["wasmtime", "wasmtime-wasi"]
wasmedge-engine = ["wasmedge-sdk"]
=======
engine = ["wasmtime-engine"]
wasi = ["wasmtime-wasi", "wasmtime-engine", "engine"]
transformation = ["serde_json", "serde_yaml"]
default = ["engine"]
wasmtime-engine = ["wasmtime"]
>>>>>>> cd038a35

[dependencies]
tracing ={ workspace = true }
thiserror = { workspace = true }
anyhow = { workspace = true }
wasmtime = { version = "7.0.0", optional = true }
wasmtime-wasi = { version = "7.0.0", optional = true }
serde = { version = "1", features = ['derive'] }
serde_json = { version = "1.0", optional = true }
serde_yaml = { version = "0.9", default-features = false, optional = true }
# Use the Clone trait
wasmedge-sdk = { git = "https://github.com/WasmEdge/WasmEdge", rev = "fe5fe2c", optional = true }

cfg-if = "1.0.0"
derive_builder = { workspace = true }

fluvio-future = { version = "0.4.0", default-features = false }
fluvio-protocol = { path = "../fluvio-protocol", version = "0.9.0", features = [
    "record",
] }
fluvio-smartmodule = { path = "../fluvio-smartmodule", version = "0.5.0", default-features = false }

[dev-dependencies]
fluvio-types = { path = "../fluvio-types" }<|MERGE_RESOLUTION|>--- conflicted
+++ resolved
@@ -12,20 +12,11 @@
 # See more keys and their definitions at https://doc.rust-lang.org/cargo/reference/manifest.html
 
 [features]
-<<<<<<< HEAD
-engine = ["wasmedge-engine", "wasmtime-engine"]
-wasi = ["wasmtime-wasi", "engine"]
-transformation = ["serde_json", "serde_yaml"]
-default = ["engine"]
-wasmtime-engine = ["wasmtime", "wasmtime-wasi"]
-wasmedge-engine = ["wasmedge-sdk"]
-=======
 engine = ["wasmtime-engine"]
 wasi = ["wasmtime-wasi", "wasmtime-engine", "engine"]
 transformation = ["serde_json", "serde_yaml"]
 default = ["engine"]
 wasmtime-engine = ["wasmtime"]
->>>>>>> cd038a35
 
 [dependencies]
 tracing ={ workspace = true }

--- conflicted
+++ resolved
@@ -3,11 +3,7 @@
 pub mod partition;
 pub mod spg;
 pub mod message;
-<<<<<<< HEAD
-pub mod managed_connector;
-=======
 pub mod connector;
->>>>>>> 33276e90
 
 pub use fluvio_stream_model::core;
 

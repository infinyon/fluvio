--- conflicted
+++ resolved
@@ -25,7 +25,6 @@
     pub secrets: BTreeMap<String, SecretString>,
 }
 
-<<<<<<< HEAD
 #[derive(Encoder, Decoder, Default, Debug, PartialEq, Clone)]
 #[cfg_attr(
     feature = "use_serde",
@@ -39,12 +38,11 @@
 }
 
 struct ManagedConnectorMetadataRestrictions {
-=======
+}
 impl ManagedConnectorSpec {
     pub fn version(&self) -> String {
         self.version.clone().unwrap_or_else(|| "latest".to_string())
     }
->>>>>>> 8d3181d1
 }
 
 #[derive(Encoder, Decoder, Default, PartialEq, Clone)]

[package]
name = "fluvio-spu-schema"
version = "0.8.6"
edition = "2018"
authors = ["Fluvio Contributors <team@fluvio.io>"]
description = "Fluvio API for SPU"
repository = "https://github.com/infinyon/fluvio"
license = "Apache-2.0"

[lib]
name = "fluvio_spu_schema"
path = "src/lib.rs"

[features]
file = ["dataplane/file"]

[dependencies]
flate2 = "1.0.20"
log = "0.4.8"
tracing = "0.1.19"
bytes = "1.0.0"
serde = { version = "1.0.103", features = ['derive'] }
static_assertions = "1.1.0"

# Fluvio dependencies
fluvio-protocol = { path = "../fluvio-protocol", version = "0.6" }
<<<<<<< HEAD
dataplane = { version = "0.7", path = "../fluvio-dataplane-protocol", package = "fluvio-dataplane-protocol" }
fluvio-types = { version = "0.2", path = "../fluvio-types" }
=======
dataplane = { version = "0.8", path = "../fluvio-dataplane-protocol", package = "fluvio-dataplane-protocol" }
>>>>>>> 4315b0e2
<|MERGE_RESOLUTION|>--- conflicted
+++ resolved
@@ -24,9 +24,5 @@
 
 # Fluvio dependencies
 fluvio-protocol = { path = "../fluvio-protocol", version = "0.6" }
-<<<<<<< HEAD
-dataplane = { version = "0.7", path = "../fluvio-dataplane-protocol", package = "fluvio-dataplane-protocol" }
-fluvio-types = { version = "0.2", path = "../fluvio-types" }
-=======
 dataplane = { version = "0.8", path = "../fluvio-dataplane-protocol", package = "fluvio-dataplane-protocol" }
->>>>>>> 4315b0e2
+fluvio-types = { version = "0.2", path = "../fluvio-types" }
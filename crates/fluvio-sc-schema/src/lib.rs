--- conflicted
+++ resolved
@@ -1,11 +1,7 @@
 pub mod topic;
 pub mod spu;
 pub mod spg;
-<<<<<<< HEAD
-pub mod managed_connector;
-=======
 pub mod connector;
->>>>>>> 33276e90
 pub mod partition;
 pub mod versions;
 pub mod objects;

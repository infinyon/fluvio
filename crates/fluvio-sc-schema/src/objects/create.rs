--- conflicted
+++ resolved
@@ -39,11 +39,7 @@
     use fluvio_controlplane_metadata::topic::TopicSpec;
     use fluvio_controlplane_metadata::spu::CustomSpuSpec;
     use fluvio_controlplane_metadata::spg::SpuGroupSpec;
-<<<<<<< HEAD
-    use fluvio_controlplane_metadata::managed_connector::ManagedConnectorSpec;
-=======
     use fluvio_controlplane_metadata::connector::ManagedConnectorSpec;
->>>>>>> 33276e90
     use super::*;
 
     const TOPIC: u8 = 0;

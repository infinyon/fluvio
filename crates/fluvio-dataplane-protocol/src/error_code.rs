--- conflicted
+++ resolved
@@ -173,17 +173,14 @@
 pub enum SmartStreamError {
     #[error("Runtime error")]
     Runtime(#[from] SmartStreamRuntimeError),
-<<<<<<< HEAD
     #[error("WASM Module error: {0}")]
     InvalidWasmModule(String),
     #[error("WASM module is not a valid '{0}' SmartStream. Are you missing a #[smartstream({0})] attribute?")]
     UndefinedSmartStreamModule(String),
     #[error("SmartModule {0} is not defined")]
     SmartModuleNotFound(String),
-=======
     #[error("WASM module is not a valid '{0}' SmartStream due to {1}. Are you missing a #[smartstream({0})] attribute?")]
     InvalidSmartStreamModule(String, String),
->>>>>>> 4790bc20
 }
 
 impl Default for SmartStreamError {

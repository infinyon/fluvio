--- conflicted
+++ resolved
@@ -16,13 +16,8 @@
 
 [dependencies]
 tracing = "0.1.19"
-<<<<<<< HEAD
 structopt = { version = "0.3.16", default-features = false }
 comfy-table = "5.0.1"
-=======
-clap = { version = "3.1.8", features = ["std", "derive"], default-features = false }
-prettytable-rs = "0.8.0"
->>>>>>> 6f6642aa
 serde = { version = "1.0.103", features = ['derive'] }
 serde_json = "1.0.39"
 serde_yaml = "0.8.8"

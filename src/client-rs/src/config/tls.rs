use std::convert::TryFrom;
use std::io::Error as IoError;
use std::io::ErrorKind;
use std::path::PathBuf;

use tracing::info;
use base64::decode;
use serde::Deserialize;
use serde::Serialize;
use base64::encode;

use flv_future_aio::net::tls::AllDomainConnector;
use flv_future_aio::net::tls::TlsDomainConnector;
use flv_future_aio::net::tls::ConnectorBuilder;

#[derive(Debug, Clone, PartialEq, Serialize, Deserialize)]
#[serde(tag = "cert_type", content = "cert")]
pub enum TlsConfig {
    /// Do not use TLS. Server must allow anonymous authentication
    NoVerification,

    /// TLS client config with inline keys and certs
    WithCerts {
        /// Client private key
        client_key: String,
        /// Client certificate
        client_cert: String,
        /// Certificate Authority cert
        ca_cert: String,
        /// Domain name
        domain: String,
    },
}

impl Default for TlsConfig {
    fn default() -> Self {
        Self::NoVerification
    }
}

impl TryFrom<TlsConfigPaths> for TlsConfig {
    type Error = IoError;

    fn try_from(value: TlsConfigPaths) -> Result<Self, Self::Error> {
        use std::fs::read;
        match value {
            TlsConfigPaths::NoVerification => Ok(Self::NoVerification),
            TlsConfigPaths::WithPaths {
                client_key,
                client_cert,
                ca_cert,
                domain,
            } => Ok(Self::WithCerts {
                client_key: encode(&read(client_key)?),
                client_cert: encode(&read(client_cert)?),
                ca_cert: encode(&read(ca_cert)?),
                domain,
            }),
        }
    }
}

<<<<<<< HEAD
    pub fn set_ca_cert(&mut self, cert: &[u8]) {
        self.ca_cert = encode(cert);
    }
=======
/// TLS client config with paths to keys and certs
#[derive(Debug, Clone, PartialEq, Serialize, Deserialize)]
pub enum TlsConfigPaths {
    /// Do not use TLS. Server must allow anonymous authentication
    NoVerification,
>>>>>>> 7363bc12

    /// Paths to TLS client configs
    WithPaths {
        /// Path to client private key
        client_key: PathBuf,

<<<<<<< HEAD
    pub fn set_client_cert(&mut self, cert: &[u8]) {
        self.client_cert = encode(cert);
    }
=======
        /// Path to client certificate
        client_cert: PathBuf,
>>>>>>> 7363bc12

        /// Path to Certificate Authority certificate
        ca_cert: PathBuf,

<<<<<<< HEAD
    pub fn set_client_key(&mut self, key: &[u8]) {
        self.client_key = encode(key);
    }
=======
        /// Domain name
        domain: String,
    },
>>>>>>> 7363bc12
}

impl TryFrom<TlsConfig> for AllDomainConnector {
    type Error = IoError;

    fn try_from(config: TlsConfig) -> Result<Self, Self::Error> {
        match config {
            TlsConfig::NoVerification => {
                info!("using anonymous tls");
                Ok(AllDomainConnector::TlsAnonymous(
                    ConnectorBuilder::new()
                        .no_cert_verification()
                        .build()
                        .into(),
                ))
            }
            TlsConfig::WithCerts {
                client_key,
                client_cert,
                ca_cert,
                domain,
                ..
            } => {
                info!("using inline cert");
                let ca_cert = decode(ca_cert).map_err(|err| {
                    IoError::new(ErrorKind::InvalidInput, format!("base 64 decode: {}", err))
                })?;
                let client_key = decode(client_key).map_err(|err| {
                    IoError::new(ErrorKind::InvalidInput, format!("base 64 decode: {}", err))
                })?;
                let client_cert = decode(client_cert).map_err(|err| {
                    IoError::new(ErrorKind::InvalidInput, format!("base 64 decode: {}", err))
                })?;

                Ok(AllDomainConnector::TlsDomain(TlsDomainConnector::new(
                    ConnectorBuilder::new()
                        .load_client_certs_from_bytes(&client_cert, &client_key)?
                        .load_ca_cert_from_bytes(&ca_cert)?
                        .build(),
                    domain,
                )))
            }
        }
    }
}<|MERGE_RESOLUTION|>--- conflicted
+++ resolved
@@ -60,44 +60,26 @@
     }
 }
 
-<<<<<<< HEAD
-    pub fn set_ca_cert(&mut self, cert: &[u8]) {
-        self.ca_cert = encode(cert);
-    }
-=======
 /// TLS client config with paths to keys and certs
 #[derive(Debug, Clone, PartialEq, Serialize, Deserialize)]
 pub enum TlsConfigPaths {
     /// Do not use TLS. Server must allow anonymous authentication
     NoVerification,
->>>>>>> 7363bc12
 
     /// Paths to TLS client configs
     WithPaths {
         /// Path to client private key
         client_key: PathBuf,
 
-<<<<<<< HEAD
-    pub fn set_client_cert(&mut self, cert: &[u8]) {
-        self.client_cert = encode(cert);
-    }
-=======
         /// Path to client certificate
         client_cert: PathBuf,
->>>>>>> 7363bc12
 
         /// Path to Certificate Authority certificate
         ca_cert: PathBuf,
 
-<<<<<<< HEAD
-    pub fn set_client_key(&mut self, key: &[u8]) {
-        self.client_key = encode(key);
-    }
-=======
         /// Domain name
         domain: String,
     },
->>>>>>> 7363bc12
 }
 
 impl TryFrom<TlsConfig> for AllDomainConnector {

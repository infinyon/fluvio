[package]
name = "fluvio"
version = "0.1.0"
edition = "2018"
license = "Apache-2.0"
authors = ["Fluvio Contributors <team@fluvio.io>"]
repository = "https://github.com/infinyon/fluvio"
description = "The offical Fluvio driver for Rust"

[dependencies]
tracing = "0.1.19"
tracing-futures = "0.2.4"
dirs = "1.0.2"
toml = "0.5.5"
dashmap = "3.11.4"
async-rwlock = "1.1.0"
base64 = { version = "0.12.0"}
futures = { version = "0.3.4", features = ['async-await'] }
async-trait = "0.1.30"
serde = { version ="1.0.110", features = ['derive'] }
serde_json = "1.0.53"
async-channel = "1.1.0"
event-listener = "2.2.0"
async-mutex = "1.2.0"
tokio = { version = "0.2.21", features = ["macros"] }
<<<<<<< HEAD
flv-future-aio = { version = "2.2.1", features = ["tls"] }
kf-protocol = { version = "3.0.0" } 
=======
flv-future-aio = { version = "2.4.1", features = ["tls"] }
kf-protocol = { version = "2.0.0" } 
>>>>>>> b4d6e501
flv-types = { version = "0.2.0", path ="../types" }
flv-util = "0.3.2"
kf-socket = { version = "2.1.0", path = "../kf-socket" }
flv-api-sc = { version = "2.0.0", path = "../sc-api", default-features=false}
flv-api-spu = { version = "2.0.0", path = "../spu-api"}<|MERGE_RESOLUTION|>--- conflicted
+++ resolved
@@ -23,13 +23,8 @@
 event-listener = "2.2.0"
 async-mutex = "1.2.0"
 tokio = { version = "0.2.21", features = ["macros"] }
-<<<<<<< HEAD
-flv-future-aio = { version = "2.2.1", features = ["tls"] }
-kf-protocol = { version = "3.0.0" } 
-=======
 flv-future-aio = { version = "2.4.1", features = ["tls"] }
 kf-protocol = { version = "2.0.0" } 
->>>>>>> b4d6e501
 flv-types = { version = "0.2.0", path ="../types" }
 flv-util = "0.3.2"
 kf-socket = { version = "2.1.0", path = "../kf-socket" }

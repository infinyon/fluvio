<<<<<<< HEAD
#[cfg(unix)] 
=======
#[cfg(unix)]
>>>>>>> f78f77f9
mod server;

#[cfg(test)]
pub mod test_request;

pub use self::server::*;
pub use fluvio_protocol::codec::FluvioCodec;

#[macro_export]
macro_rules! call_service {
    ($req:expr,$handler:expr,$sink:expr,$msg:expr) => {{
        {
            let version = $req.header.api_version();
            tracing::trace!("invoking handler: {}", $msg);
            let response = $handler.await?;
            tracing::trace!("send back response: {:#?}", &response);
            $sink.send_response(&response, version).await?;
            tracing::trace!("finish send");
        }
    }};

    ($handler:expr,$sink:expr) => {{
        call_service!($handler, $sink, "")
    }};
}

#[macro_export]
macro_rules! api_loop {
    ( $api_stream:ident, $($matcher:pat => $result:expr),*) => {{

        use futures_util::stream::StreamExt;
        loop {

            tracing::debug!("waiting for next api request");
            if let Some(msg) = $api_stream.next().await {
                if let Ok(req_message) = msg {
                    tracing::trace!("received request: {:#?}",req_message);
                    match req_message {
                        $($matcher => $result),*
                    }
                } else {
                    tracing::debug!("no content, end of connection {:#?}", msg);
                    break;
                }

            } else {
                tracing::debug!("client connect terminated");
                break;
            }
        }
    }};

    ( $api_stream:ident, $debug_msg:expr, $($matcher:pat => $result:expr),*) => {{

        use futures_util::stream::StreamExt;
        loop {

            tracing::debug!("waiting for next api request: {}",$debug_msg);
            if let Some(msg) = $api_stream.next().await {
                if let Ok(req_message) = msg {
                    tracing::trace!("received request: {:#?}",req_message);
                    match req_message {
                        $($matcher => $result),*
                    }
                } else {
                    tracing::debug!("no content, end of connection {}", $debug_msg);
                    break;
                }

            } else {
                tracing::debug!("client connect terminated: {}",$debug_msg);
                break;
            }
        }
    }};
}

/// wait for a single request
#[macro_export]
macro_rules! wait_for_request {
    ( $api_stream:ident, $matcher:pat => $result:expr) => {{
        use futures_util::stream::StreamExt;

        if let Some(msg) = $api_stream.next().await {
            if let Ok(req_message) = msg {
                tracing::trace!("received request: {:#?}", req_message);
                match req_message {
                    $matcher => $result,
                    _ => {
                        tracing::error!("unexpected request: {:#?}", req_message);
                        return Ok(());
                    }
                }
            } else {
                tracing::trace!("no content, end of connection");
                return Ok(());
            }
        } else {
            tracing::trace!("client connect terminated");
            return Ok(());
        }
    }};
}<|MERGE_RESOLUTION|>--- conflicted
+++ resolved
@@ -1,8 +1,4 @@
-<<<<<<< HEAD
-#[cfg(unix)] 
-=======
 #[cfg(unix)]
->>>>>>> f78f77f9
 mod server;
 
 #[cfg(test)]

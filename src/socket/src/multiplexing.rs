--- conflicted
+++ resolved
@@ -19,11 +19,6 @@
 use tokio::select;
 use tracing::{debug, error, instrument, trace};
 
-<<<<<<< HEAD
-#[cfg(not(target_arch = "wasm32"))]
-use fluvio_future::net::TcpStream;
-=======
->>>>>>> f78f77f9
 use fluvio_future::timer::sleep;
 use fluvio_protocol::api::Request;
 use fluvio_protocol::api::RequestHeader;
@@ -32,31 +27,9 @@
 
 use crate::FlvSocketError;
 use crate::ExclusiveFlvSink;
-<<<<<<< HEAD
-use crate::FlvSocket;
-use crate::FlvStream;
-
-#[allow(unused)]
-#[cfg(not(target_arch = "wasm32"))]
-pub type DefaultMultiplexerSocket = MultiplexerSocket<TcpStream>;
-
-#[cfg(feature = "tls")]
-#[cfg(not(target_arch = "wasm32"))]
-pub type AllMultiplexerSocket = MultiplexerSocket<fluvio_future::native_tls::AllTcpStream>;
-
-#[cfg(feature = "tls")]
-#[cfg(not(target_arch = "wasm32"))]
-pub type SharedAllMultiplexerSocket = Arc<AllMultiplexerSocket>;
-//pub type DefaultMultiplexerSocket = MultiplexerSocket<TcpStream>;
-
-//#[cfg(feature = "tls")]
-//pub type AllMultiplexerSocket = MultiplexerSocket<fluvio_future::native_tls::AllTcpStream>;
-//#[cfg(feature = "tls")]
-=======
 use crate::FluvioSocket;
 use crate::FluvioStream;
 
->>>>>>> f78f77f9
 pub type SharedMultiplexerSocket = Arc<MultiplexerSocket>;
 
 type SharedMsg = (Arc<Mutex<Option<BytesMut>>>, Arc<Event>);
@@ -95,21 +68,13 @@
 }
 
 impl MultiplexerSocket {
-<<<<<<< HEAD
-    pub fn shared(socket: FlvSocket) -> Arc<Self> {
-=======
     pub fn shared(socket: FluvioSocket) -> Arc<Self> {
->>>>>>> f78f77f9
         Arc::new(Self::new(socket))
     }
 
     /// create new multiplexer socket, this always starts with correlation id of 1
     /// correlation id of 0 means shared
-<<<<<<< HEAD
-    pub fn new(socket: FlvSocket) -> Self {
-=======
     pub fn new(socket: FluvioSocket) -> Self {
->>>>>>> f78f77f9
         let (sink, stream) = socket.split();
 
         let multiplexer = Self {
@@ -332,11 +297,7 @@
 }
 
 impl MultiPlexingResponseDispatcher {
-<<<<<<< HEAD
-    pub fn run(stream: FlvStream, senders: Senders, terminate: Arc<Event>) {
-=======
     pub fn run(stream: FluvioStream, senders: Senders, terminate: Arc<Event>) {
->>>>>>> f78f77f9
         use fluvio_future::task::spawn;
 
         let dispatcher = Self { senders, terminate };
@@ -345,11 +306,7 @@
         spawn(dispatcher.dispatcher_loop(stream));
     }
 
-<<<<<<< HEAD
-    async fn dispatcher_loop(mut self, mut stream: FlvStream) {
-=======
     async fn dispatcher_loop(mut self, mut stream: FluvioStream) {
->>>>>>> f78f77f9
         let frame_stream = stream.get_mut_tcp_stream();
 
         loop {
@@ -463,7 +420,6 @@
 }
 
 #[cfg(test)]
-#[cfg(not(target_arch = "wasm32"))]
 mod tests {
 
     use std::time::Duration;
@@ -485,11 +441,7 @@
     use crate::test_request::*;
     use crate::FlvSocketError;
     use crate::ExclusiveFlvSink;
-<<<<<<< HEAD
-    use crate::FlvSocket;
-=======
     use crate::FluvioSocket;
->>>>>>> f78f77f9
 
     #[allow(unused)]
     const CA_PATH: &str = "certs/certs/ca.crt";
@@ -505,11 +457,7 @@
     #[async_trait]
     trait AcceptorHandler {
         type Stream: AsyncRead + AsyncWrite + Unpin + Send;
-<<<<<<< HEAD
-        async fn accept(&mut self, stream: TcpStream) -> FlvSocket;
-=======
         async fn accept(&mut self, stream: TcpStream) -> FluvioSocket;
->>>>>>> f78f77f9
     }
 
     #[derive(Clone)]
@@ -519,11 +467,7 @@
     impl AcceptorHandler for TcpStreamHandler {
         type Stream = TcpStream;
 
-<<<<<<< HEAD
-        async fn accept(&mut self, stream: TcpStream) -> FlvSocket {
-=======
         async fn accept(&mut self, stream: TcpStream) -> FluvioSocket {
->>>>>>> f78f77f9
             stream.into()
         }
     }
@@ -535,11 +479,7 @@
         let incoming_stream = incoming.next().await;
         debug!("server: got connection");
         let incoming_stream = incoming_stream.expect("next").expect("unwrap again");
-<<<<<<< HEAD
-        let socket: FlvSocket = handler.accept(incoming_stream).await;
-=======
         let socket: FluvioSocket = handler.accept(incoming_stream).await;
->>>>>>> f78f77f9
 
         let (sink, mut stream) = socket.split();
 
@@ -615,22 +555,14 @@
     #[async_trait]
     trait ConnectorHandler {
         type Stream: AsyncRead + AsyncWrite + Unpin + Send + Sync;
-<<<<<<< HEAD
-        async fn connect(&mut self, stream: TcpStream) -> FlvSocket;
-=======
         async fn connect(&mut self, stream: TcpStream) -> FluvioSocket;
->>>>>>> f78f77f9
     }
 
     #[async_trait]
     impl ConnectorHandler for TcpStreamHandler {
         type Stream = TcpStream;
 
-<<<<<<< HEAD
-        async fn connect(&mut self, stream: TcpStream) -> FlvSocket {
-=======
         async fn connect(&mut self, stream: TcpStream) -> FluvioSocket {
->>>>>>> f78f77f9
             stream.into()
         }
     }

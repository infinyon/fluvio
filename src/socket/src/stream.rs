use std::fmt::Debug;
use std::io::Cursor;
use std::io::Error as IoError;
use std::io::ErrorKind;

<<<<<<< HEAD
#[cfg(not(target_arch = "wasm32"))]
use fluvio_future::net::TcpStream;

use fluvio_future::net::{BoxConnection};

=======
use fluvio_future::net::{BoxReadConnection};
>>>>>>> f78f77f9
use fluvio_protocol::api::{ApiMessage, Request, RequestMessage, ResponseMessage};
use fluvio_protocol::codec::FluvioCodec;
use fluvio_protocol::Decoder as FluvioDecoder;
use futures_util::stream::{Stream, StreamExt};
use tokio_util::codec::{FramedRead};
use tokio_util::compat::FuturesAsyncReadCompatExt;
use tokio_util::compat::Compat;
use tracing::error;
use tracing::trace;

use crate::FlvSocketError;

<<<<<<< HEAD
#[cfg(not(target_arch = "wasm32"))]
pub type FlvStream = InnerFlvStream<TcpStream>;

#[cfg(feature = "tls")]
#[cfg(not(target_arch = "wasm32"))]
pub type AllFlvStream = InnerFlvStream<fluvio_future::native_tls::AllTcpStream>;

type FrameStream = FramedRead<Compat<BoxConnection>, FluvioCodec>;

/// inner flv stream which is generic over stream
pub struct FlvStream(FrameStream);

impl FlvStream {
    pub fn new(stream: BoxConnection) -> Self {
=======
type FrameStream = FramedRead<Compat<BoxReadConnection>, FluvioCodec>;

/// inner flv stream which is generic over stream
pub struct FluvioStream(FrameStream);

impl FluvioStream {
    pub fn new(stream: BoxReadConnection) -> Self {
>>>>>>> f78f77f9
        Self(FramedRead::new(stream.compat(), FluvioCodec::new()))
    }

    pub fn get_mut_tcp_stream(&mut self) -> &mut FrameStream {
        &mut self.0
    }

    /// as server, get stream of request coming from client
    pub fn request_stream<R>(
        &mut self,
    ) -> impl Stream<Item = Result<RequestMessage<R>, FlvSocketError>> + '_
    where
        RequestMessage<R>: FluvioDecoder + Debug,
    {
        (&mut self.0).map(|req_bytes_r| match req_bytes_r {
            Ok(req_bytes) => {
                let mut src = Cursor::new(&req_bytes);
                let msg: RequestMessage<R> = RequestMessage::decode_from(&mut src, 0)?;
                Ok(msg)
            }
            Err(err) => Err(err.into()),
        })
    }

    /// as server, get next request from client
    pub async fn next_request_item<R>(
        &mut self,
    ) -> Option<Result<RequestMessage<R>, FlvSocketError>>
    where
        RequestMessage<R>: FluvioDecoder + Debug,
    {
        let mut stream = self.request_stream();
        stream.next().await
    }

    /// as client, get next response from server
    pub async fn next_response<R>(
        &mut self,
        req_msg: &RequestMessage<R>,
    ) -> Result<ResponseMessage<R::Response>, FlvSocketError>
    where
        R: Request,
    {
        trace!("waiting for response");
        let next = self.0.next().await;
        if let Some(result) = next {
            match result {
                Ok(req_bytes) => {
                    let response = req_msg.decode_response(
                        &mut Cursor::new(&req_bytes),
                        req_msg.header.api_version(),
                    )?;
                    trace!("received {} bytes: {:#?}", req_bytes.len(), &response);
                    Ok(response)
                }
                Err(source) => {
                    error!("error receiving response: {:?}", source);
                    Err(FlvSocketError::IoError(source))
                }
            }
        } else {
            error!("no more response. server has terminated connection");
            Err(IoError::new(ErrorKind::UnexpectedEof, "server has terminated connection").into())
        }
    }

    /// as server, get api request (PublicRequest, InternalRequest, etc)
    pub fn api_stream<R, A>(&mut self) -> impl Stream<Item = Result<R, FlvSocketError>> + '_
    where
        R: ApiMessage<ApiKey = A>,
        A: FluvioDecoder + Debug,
    {
        (&mut self.0).map(|req_bytes_r| match req_bytes_r {
            Ok(req_bytes) => {
                trace!("received bytes from client len: {}", req_bytes.len());
                let mut src = Cursor::new(&req_bytes);
                R::decode_from(&mut src).map_err(|err| err.into())
            }
            Err(err) => Err(err.into()),
        })
    }

    pub async fn next_api_item<R, A>(&mut self) -> Option<Result<R, FlvSocketError>>
    where
        R: ApiMessage<ApiKey = A>,
        A: FluvioDecoder + Debug,
    {
        let mut stream = self.api_stream();
        stream.next().await
    }

    pub fn response_stream<R>(
        &mut self,
        req_msg: RequestMessage<R>,
    ) -> impl Stream<Item = R::Response> + '_
    where
        R: Request,
    {
        let version = req_msg.header.api_version();
        (&mut self.0).filter_map(move |req_bytes| async move {
            match req_bytes {
                Ok(mut bytes) => match ResponseMessage::decode_from(&mut bytes, version) {
                    Ok(res_msg) => {
                        trace!("receive response: {:#?}", &res_msg);
                        Some(res_msg.response)
                    }
                    Err(err) => {
                        error!("error decoding response: {:?}", err);
                        None
                    }
                },
                Err(err) => {
                    error!("error receiving response: {:?}", err);
                    None
                }
            }
        })
    }
}

<<<<<<< HEAD
impl From<FrameStream> for FlvStream {
    fn from(stream: FrameStream) -> Self {
        FlvStream(stream)
=======
impl From<FrameStream> for FluvioStream {
    fn from(stream: FrameStream) -> Self {
        FluvioStream(stream)
>>>>>>> f78f77f9
    }
}<|MERGE_RESOLUTION|>--- conflicted
+++ resolved
@@ -3,15 +3,7 @@
 use std::io::Error as IoError;
 use std::io::ErrorKind;
 
-<<<<<<< HEAD
-#[cfg(not(target_arch = "wasm32"))]
-use fluvio_future::net::TcpStream;
-
-use fluvio_future::net::{BoxConnection};
-
-=======
 use fluvio_future::net::{BoxReadConnection};
->>>>>>> f78f77f9
 use fluvio_protocol::api::{ApiMessage, Request, RequestMessage, ResponseMessage};
 use fluvio_protocol::codec::FluvioCodec;
 use fluvio_protocol::Decoder as FluvioDecoder;
@@ -24,22 +16,6 @@
 
 use crate::FlvSocketError;
 
-<<<<<<< HEAD
-#[cfg(not(target_arch = "wasm32"))]
-pub type FlvStream = InnerFlvStream<TcpStream>;
-
-#[cfg(feature = "tls")]
-#[cfg(not(target_arch = "wasm32"))]
-pub type AllFlvStream = InnerFlvStream<fluvio_future::native_tls::AllTcpStream>;
-
-type FrameStream = FramedRead<Compat<BoxConnection>, FluvioCodec>;
-
-/// inner flv stream which is generic over stream
-pub struct FlvStream(FrameStream);
-
-impl FlvStream {
-    pub fn new(stream: BoxConnection) -> Self {
-=======
 type FrameStream = FramedRead<Compat<BoxReadConnection>, FluvioCodec>;
 
 /// inner flv stream which is generic over stream
@@ -47,7 +23,6 @@
 
 impl FluvioStream {
     pub fn new(stream: BoxReadConnection) -> Self {
->>>>>>> f78f77f9
         Self(FramedRead::new(stream.compat(), FluvioCodec::new()))
     }
 
@@ -168,14 +143,8 @@
     }
 }
 
-<<<<<<< HEAD
-impl From<FrameStream> for FlvStream {
-    fn from(stream: FrameStream) -> Self {
-        FlvStream(stream)
-=======
 impl From<FrameStream> for FluvioStream {
     fn from(stream: FrameStream) -> Self {
         FluvioStream(stream)
->>>>>>> f78f77f9
     }
 }
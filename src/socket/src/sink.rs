--- conflicted
+++ resolved
@@ -2,9 +2,7 @@
 use std::fmt::Debug;
 use std::sync::Arc;
 
-#[cfg(not(target_arch = "wasm32"))]
 use std::os::unix::io::AsRawFd;
-#[cfg(not(target_arch = "wasm32"))]
 use std::os::unix::io::RawFd;
 
 use async_mutex::Mutex;
@@ -16,52 +14,14 @@
 use tokio_util::compat::Compat;
 use bytes::BytesMut;
 
-<<<<<<< HEAD
-#[cfg(not(target_arch = "wasm32"))]
-use fluvio_future::zero_copy::ZeroCopyWrite;
-
-#[cfg(not(target_arch = "wasm32"))]
 use fluvio_future::zero_copy::ZeroCopy;
-
-=======
-use fluvio_future::zero_copy::ZeroCopy;
->>>>>>> f78f77f9
 use fluvio_protocol::api::RequestMessage;
 use fluvio_protocol::api::ResponseMessage;
 use fluvio_protocol::codec::FluvioCodec;
-
-#[cfg(not(target_arch = "wasm32"))]
 use fluvio_protocol::store::FileWrite;
-#[cfg(not(target_arch = "wasm32"))]
 use fluvio_protocol::store::StoreValue;
-
 use fluvio_protocol::Encoder as FlvEncoder;
 use fluvio_protocol::Version;
-<<<<<<< HEAD
-use fluvio_future::net::BoxConnection;
-
-#[cfg(not(target_arch = "wasm32"))]
-use fluvio_future::net::TcpStream;
-
-use tokio_util::codec::Framed;
-
-use crate::FlvSocketError;
-
-/*
-#[cfg(not(target_arch = "wasm32"))]
-pub type FlvSink = InnerFlvSink<TcpStream>;
-*/
-
-#[cfg(not(target_arch = "wasm32"))]
-pub type ExclusiveFlvSink = InnerExclusiveFlvSink<TcpStream>;
-
-/*
-type SplitFrame<S> = SplitSink<Framed<Compat<S>, FluvioCodec>, Bytes>;
-
-pub struct InnerFlvSink<S> {
-    inner: SplitFrame<S>,
-    #[cfg(not(target_arch = "wasm32"))]
-=======
 use fluvio_future::net::BoxWriteConnection;
 
 use tokio_util::codec::{FramedWrite};
@@ -72,37 +32,9 @@
 
 pub struct FluvioSink {
     inner: SinkFrame,
->>>>>>> f78f77f9
     fd: RawFd,
 }
-*/
-
-use tokio_util::codec::{FramedWrite};
-
-use crate::FlvSocketError;
-
-type SinkFrame = FramedWrite<Compat<BoxConnection>, FluvioCodec>;
-
-<<<<<<< HEAD
-pub struct FlvSink {
-    inner: SinkFrame,
-    #[cfg(not(target_arch = "wasm32"))]
-    fd: RawFd,
-}
-
-impl fmt::Debug for FlvSink {
-    #[cfg(not(target_arch = "wasm32"))]
-    fn fmt(&self, f: &mut fmt::Formatter) -> fmt::Result {
-        write!(f, "fd({})", self.id())
-    }
-    #[cfg(target_arch = "wasm32")]
-    fn fmt(&self, f: &mut fmt::Formatter) -> fmt::Result {
-        write!(f, "websocket")
-    }
-}
-
-impl FlvSink {
-=======
+
 impl fmt::Debug for FluvioSink {
     fn fmt(&self, f: &mut fmt::Formatter) -> fmt::Result {
         write!(f, "fd({})", self.id())
@@ -110,12 +42,10 @@
 }
 
 impl FluvioSink {
->>>>>>> f78f77f9
     pub fn get_mut_tcp_sink(&mut self) -> &mut SinkFrame {
         &mut self.inner
     }
 
-    #[cfg(not(target_arch = "wasm32"))]
     pub fn id(&self) -> RawFd {
         self.fd
     }
@@ -126,24 +56,10 @@
         ExclusiveFlvSink::new(self)
     }
 
-<<<<<<< HEAD
-    #[cfg(not(target_arch = "wasm32"))]
-    pub fn new(stream: BoxConnection, fd: RawFd) -> Self {
-        Self {
-            fd,
-            inner: SinkFrame::new(stream.compat_write(), FluvioCodec::new()),
-        }
-    }
-    #[cfg(target_arch = "wasm32")]
-    pub fn new(stream: BoxConnection) -> Self {
-        Self {
-            inner: SinkFrame::new(stream.compat_write(), FluvioCodec::new()),
-=======
     pub fn new(sink: BoxWriteConnection, fd: RawFd) -> Self {
         Self {
             fd,
             inner: SinkFrame::new(sink.compat_write(), FluvioCodec::new()),
->>>>>>> f78f77f9
         }
     }
 
@@ -181,12 +97,7 @@
     }
 }
 
-<<<<<<< HEAD
-#[cfg(not(target_arch = "wasm32"))]
-impl FlvSink {
-=======
 impl FluvioSink {
->>>>>>> f78f77f9
     /// write
     pub async fn encode_file_slices<T>(
         &mut self,
@@ -237,12 +148,7 @@
     }
 }
 
-<<<<<<< HEAD
-#[cfg(not(target_arch = "wasm32"))]
-impl AsRawFd for FlvSink {
-=======
 impl AsRawFd for FluvioSink {
->>>>>>> f78f77f9
     fn as_raw_fd(&self) -> RawFd {
         self.fd
     }
@@ -250,37 +156,22 @@
 
 /// Multi-thread aware Sink.  Only allow sending request one a time.
 pub struct ExclusiveFlvSink {
-<<<<<<< HEAD
-    inner: Arc<Mutex<FlvSink>>,
-    #[cfg(not(target_arch = "wasm32"))]
-=======
     inner: Arc<Mutex<FluvioSink>>,
->>>>>>> f78f77f9
     fd: RawFd,
 }
 
 impl ExclusiveFlvSink {
-<<<<<<< HEAD
-    pub fn new(sink: FlvSink) -> Self {
-        #[cfg(not(target_arch = "wasm32"))]
-=======
     pub fn new(sink: FluvioSink) -> Self {
->>>>>>> f78f77f9
         let fd = sink.id();
         ExclusiveFlvSink {
             inner: Arc::new(Mutex::new(sink)),
-            #[cfg(not(target_arch = "wasm32"))]
             fd,
         }
     }
 }
 
 impl ExclusiveFlvSink {
-<<<<<<< HEAD
-    pub async fn lock(&self) -> MutexGuard<'_, FlvSink> {
-=======
     pub async fn lock(&self) -> MutexGuard<'_, FluvioSink> {
->>>>>>> f78f77f9
         self.inner.lock().await
     }
 
@@ -305,7 +196,6 @@
         inner_sink.send_response(resp_msg, version).await
     }
 
-    #[cfg(not(target_arch = "wasm32"))]
     pub fn id(&self) -> RawFd {
         self.fd
     }
@@ -315,14 +205,12 @@
     fn clone(&self) -> Self {
         Self {
             inner: self.inner.clone(),
-            #[cfg(not(target_arch = "wasm32"))]
             fd: self.fd,
         }
     }
 }
 
 #[cfg(test)]
-#[cfg(not(target_arch = "wasm32"))]
 mod tests {
 
     use std::io::Cursor;

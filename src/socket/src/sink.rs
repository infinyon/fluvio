--- conflicted
+++ resolved
@@ -86,14 +86,8 @@
     where
         ResponseMessage<P>: FlvEncoder + Default + Debug,
     {
-<<<<<<< HEAD
-        let bytes = resp_msg.as_bytes(version)?;
-        trace!("sending response {:#?}, bytes: {} - {:?}", &resp_msg, bytes.len(), bytes.to_vec());
-        (&mut self.inner).send(bytes).await?;
-=======
         trace!("sending response {:#?}", &resp_msg);
         (&mut self.inner).send((resp_msg, version)).await?;
->>>>>>> b0cf8942
         Ok(())
     }
 }

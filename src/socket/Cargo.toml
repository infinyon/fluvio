--- conflicted
+++ resolved
@@ -33,10 +33,9 @@
 
 # Fluvio dependencies
 fluvio-future = { version = "0.3.0", features = ["net", "zero_copy"] }
-<<<<<<< HEAD
-fluvio-protocol = { path = "../protocol", version = "0.4.0", features = ["derive", "api", "codec", "store"] }
 [target.'cfg(not(target_arch = "wasm32"))'.dependencies]
 async-net = "1.4.3"
+fluvio-protocol = { path = "../protocol", version = "0.5.0", features = ["derive", "api", "codec", "store"] }
 
 [target.'cfg(target_arch = "wasm32")'.dependencies]
 wasm-bindgen = "0.2.73"
@@ -47,6 +46,7 @@
 wasm-bindgen-futures = "0.4.23"
 ws_stream_wasm = "0.7"
 nash-ws = { path = "../../../nash-ws" }
+fluvio-protocol = { path = "../protocol", version = "0.5.0", features = ["derive", "api", "codec"] }
 
 [target.'cfg(target_arch = "wasm32")'.dependencies.web-sys]
 version = "0.3.22"
@@ -61,9 +61,6 @@
 ]
 [target.'cfg(target_arch = "wasm32")'.dev-dependencies]
 wasm-bindgen-test = "0.2"
-=======
-fluvio-protocol = { path = "../protocol", version = "0.5.0", features = ["derive", "api", "codec", "store"] }
->>>>>>> 323641cf
 
 
 [dev-dependencies]

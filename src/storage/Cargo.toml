[package]
edition = "2018"
name = "fluvio-storage"
version = "0.1.0"
authors = ["fluvio.io"]

[[bin]]
name = "storage-cli"
path = "src/bin/cli.rs"
doc = false
required-features = ["cli"]

[dependencies]
tracing = "0.1.19"
libc = "0.2.58"
bytes = "0.5.3"
futures = { version = "0.3.4" }
pin-utils = "0.1.0-alpha.4"
async-trait = "0.1.18"
structopt = { version = "0.3.5", optional = true }
serde = { version = "1.0.103", features = ['derive'] }
<<<<<<< HEAD
kf-protocol = { version = "3.0.0" }
kf-socket = { path = "../kf-socket" }
flv-future-aio = { version = "2.2.1" }
utils = { path= "../utils", optional = false }
flv-types = { path ="../types", version = "0.2.0" }
=======

# Fluvio dependencies
fluvio-types = { path = "../types", version = "0.1.0" }
kf-socket = { path = "../kf-socket" }
kf-protocol = { version = "2.0.0" }
>>>>>>> 2a2457df
flv-util = { version = "0.3.2" }
flv-future-aio = { version = "2.2.1" }
utils = { path = "../utils", optional = false }

[dev-dependencies]
flv-util = { version = "0.3.2", features = ["fixture"] }
flv-future-aio = { version = "2.2.1", features = ["fixture"] }

[features]
cli = ["structopt"]<|MERGE_RESOLUTION|>--- conflicted
+++ resolved
@@ -19,19 +19,11 @@
 async-trait = "0.1.18"
 structopt = { version = "0.3.5", optional = true }
 serde = { version = "1.0.103", features = ['derive'] }
-<<<<<<< HEAD
-kf-protocol = { version = "3.0.0" }
-kf-socket = { path = "../kf-socket" }
-flv-future-aio = { version = "2.2.1" }
-utils = { path= "../utils", optional = false }
-flv-types = { path ="../types", version = "0.2.0" }
-=======
 
 # Fluvio dependencies
-fluvio-types = { path = "../types", version = "0.1.0" }
+fluvio-types = { path = "../types", version = "0.2.0" }
 kf-socket = { path = "../kf-socket" }
-kf-protocol = { version = "2.0.0" }
->>>>>>> 2a2457df
+kf-protocol = { version = "3.0.0" }
 flv-util = { version = "0.3.2" }
 flv-future-aio = { version = "2.2.1" }
 utils = { path = "../utils", optional = false }

use std::sync::Arc;
use std::time::{Instant};
use std::io::ErrorKind;
use std::io::Error as IoError;

use tracing::{debug, trace, error};
use tracing::instrument;
use tokio::select;

use fluvio_types::event::{SimpleEvent, offsets::OffsetPublisher};
use fluvio_future::task::spawn;
use fluvio_socket::{ExclusiveFlvSink, FlvSocketError};
use dataplane::{
    ErrorCode,
    api::{RequestMessage, RequestHeader},
    fetch::FetchablePartitionResponse,
    record::RecordSet,
};
use dataplane::{Offset, Isolation, ReplicaKey};
use dataplane::fetch::FilePartitionResponse;
use fluvio_spu_schema::server::stream_fetch::{
    FileStreamFetchRequest, DefaultStreamFetchRequest, StreamFetchResponse,
};
use fluvio_types::event::offsets::OffsetChangeListener;

use crate::core::DefaultSharedGlobalContext;
use crate::replication::leader::SharedFileLeaderState;
use crate::smart_stream::filter::{SmartStreamModule, SmartStreamEngine};
use publishers::INIT_OFFSET;

/// Fetch records as stream
pub struct StreamFetchHandler {
    ctx: DefaultSharedGlobalContext,
    replica: ReplicaKey,
    isolation: Isolation,
    max_bytes: u32,
    max_fetch_bytes: u32,
    header: RequestHeader,
    sink: ExclusiveFlvSink,
    end_event: Arc<SimpleEvent>,
    consumer_offset_listener: OffsetChangeListener,
    leader_state: SharedFileLeaderState,
    stream_id: u32,
    sm_engine: SmartStreamEngine,
    sm_bytes: Vec<u8>,
}

impl StreamFetchHandler {
    /// handle fluvio continuous fetch request
    pub async fn start(
        request: RequestMessage<FileStreamFetchRequest>,
        ctx: DefaultSharedGlobalContext,
        sink: ExclusiveFlvSink,
        end_event: Arc<SimpleEvent>,
    ) -> Result<(), FlvSocketError> {
        // first get receiver to offset update channel to we don't missed events

        let (header, msg) = request.get_header_request();

        let current_offset = msg.fetch_offset;
        let isolation = msg.isolation;
        let replica = ReplicaKey::new(msg.topic, msg.partition);
        let max_bytes = msg.max_bytes as u32;
        let sm_bytes = msg.wasm_module;

        if let Some(leader_state) = ctx.leaders_state().get(&replica) {
            let (stream_id, offset_publisher) =
                ctx.stream_publishers().create_new_publisher().await;
            let offset_listener = offset_publisher.change_listner();

            debug!(

                sink = sink.id(),
                %replica,
                current_offset,
                max_bytes,
                sm_bytes = sm_bytes.len(),
                "start stream fetch"
            );

            // if we are filtered we should scan all batches instead of just limit to max bytes
            let max_fetch_bytes = if sm_bytes.is_empty() {
                max_bytes
            } else {
                u32::MAX
            };

            let handler = Self {
                ctx: ctx.clone(),
                isolation,
                replica,
                header,
                max_bytes,
                sink,
                end_event,
                consumer_offset_listener: offset_listener,
                stream_id,
                leader_state: leader_state.clone(),
                sm_engine: SmartStreamEngine::new(),
                sm_bytes,
                max_fetch_bytes,
            };

            spawn(async move { handler.process(current_offset).await });
            debug!("spawned stream fetch controller");
        } else {
            debug!(topic = %replica.topic," no leader founded, returning");
            let response = StreamFetchResponse {
                topic: replica.topic,
                stream_id: 0,
                partition: FilePartitionResponse {
                    partition_index: replica.partition,
                    error_code: ErrorCode::NotLeaderForPartition,
                    ..Default::default()
                },
            };

            let response_msg =
                RequestMessage::<FileStreamFetchRequest>::response_with_header(&header, response);

            trace!("sending back file fetch response msg: {:#?}", response_msg);

            let mut inner_sink = sink.lock().await;
            inner_sink
                .send_response(&response_msg, header.api_version())
                .await?;
        }

        Ok(())
    }

    #[instrument(
        skip(self),
        name = "stream fetch",
        fields(
            replica = %self.replica,
            sink = self.sink.id()
        )
    )]
    async fn process(mut self, starting_offset: Offset) {
        if let Err(err) = self.inner_process(starting_offset).await {
            error!("error: {:#?}", err);
            self.end_event.notify();
        }
    }

    async fn inner_process(&mut self, starting_offset: Offset) -> Result<(), FlvSocketError> {
        // initialize smart stream module here instead of beginning because WASM module is not thread safe
        // and can't be send across Send
        let module = if !self.sm_bytes.is_empty() {
            Some(
                self.sm_engine
                    .create_module_from_binary(&self.sm_bytes)
                    .map_err(|err| -> FlvSocketError {
                        FlvSocketError::IoError(IoError::new(
                            ErrorKind::Other,
                            format!("module loading error {}", err),
                        ))
                    })?,
            )
        } else {
            None
        };

        let (mut last_read_offset, consumer_wait) = self
            .send_back_records(starting_offset, module.as_ref())
            .await?;

        let mut leader_offset_receiver = self.leader_state.offset_listener(&self.isolation);

        let mut counter: i32 = 0;
        let mut consumer_offset: Option<Offset> = if !consumer_wait {
            // since we don't need to wait for consumer, can move consumer to same offset as last read
            Some(last_read_offset)
        } else {
            None // offset for consumer
        };

        loop {
            counter += 1;

            debug!(counter, ?consumer_offset, last_read_offset, "waiting");

            select! {

                _ = self.end_event.listen() => {
                    debug!("end event has been received, terminating");
                    break;
                },


                changed_consumer_offset = self.consumer_offset_listener.listen() => {


                    if changed_consumer_offset != INIT_OFFSET  {

                        // consume hasn't read all offsets, need to send back gaps
                        if changed_consumer_offset < last_read_offset {
                            debug!(
                                changed_consumer_offset,
                                last_read_offset,
                                "need send back"
                            );
                            let (offset,wait) = self.send_back_records(changed_consumer_offset,module.as_ref()).await?;
                            last_read_offset = offset;
                            if wait {
                                consumer_offset = None;
                                debug!(
                                    last_read_offset,
                                    "wait for consumer"
                                );
                            } else {
                                consumer_offset = Some(last_read_offset);   // no need wait for consumer, skip it
                            }

                        } else {
                            debug!(
                                changed_consumer_offset,
                                last_read_offset,
                                "consume caught up"
                            );
                            consumer_offset = Some(changed_consumer_offset);
                        }
                    }
                },

                // received new offset from leader
                leader_offset_update = leader_offset_receiver.listen() => {

                    debug!(leader_offset_update);

                    if let Some(last_consumer_offset) = consumer_offset {
                        // we know what consumer offset is
                        if leader_offset_update > last_consumer_offset {
                            debug!(leader_offset_update,
                                consumer_offset = last_consumer_offset,
                                "reading offset event");
                            let (offset,wait) = self.send_back_records(last_consumer_offset,module.as_ref()).await?;
                            last_read_offset = offset;
                            if wait {
                                consumer_offset = None;
                                debug!(
                                    last_read_offset,
                                    "wait for consumer"
                                );
                            } else {
                                consumer_offset = Some(last_read_offset);   // no need wait for consumer, skip it
                            }


                        } else {
                            debug!(ignored_update_offset = leader_offset_update);
                            last_read_offset = leader_offset_update;
                        }
                    } else {
                        // we don't know consumer offset, so we delay
                        debug!(delay_consumer_offset = leader_offset_update);
                        last_read_offset = leader_offset_update;

                    }

                },
            }
        }

        debug!("done with stream fetch loop exiting");
        drop(module);

        self.ctx
            .stream_publishers()
            .remove_publisher(self.stream_id)
            .await;

        Ok(())
    }

    /// send back records back to consumer
    /// return (next offset, consumer wait)
    //  consumer wait flag tells that there are records send back to consumer
    #[instrument(
        skip(self,module_option),
        fields(stream_id = self.stream_id)
    )]
    async fn send_back_records(
        &mut self,
        offset: Offset,
        module_option: Option<&SmartStreamModule>,
    ) -> Result<(Offset, bool), FlvSocketError> {
        let now = Instant::now();
        let mut file_partition_response = FilePartitionResponse {
            partition_index: self.replica.partition,
            ..Default::default()
        };

        let offset = self
            .leader_state
            .read_records(
                offset,
                self.max_fetch_bytes,
                self.isolation.clone(),
                &mut file_partition_response,
            )
            .await;

        debug!(
            hw = offset.hw,
            leo = offset.leo,
            slice_start = file_partition_response.records.position(),
            slice_end = file_partition_response.records.len(),
            read_records_ms = %now.elapsed().as_millis()
        );

        let mut next_offset = offset.isolation(&self.isolation);

        if file_partition_response.records.len() > 0 {
            if let Some(module) = module_option {
                type DefaultPartitionResponse = FetchablePartitionResponse<RecordSet>;

                debug!("creating smart filter");
                let filter_batch = {
                    let filter = module.create_filter().map_err(|err| {
                        IoError::new(ErrorKind::Other, format!("creating filter {}", err))
                    })?;

                    let records = &file_partition_response.records;

                    filter
                        .filter(records.raw_slice(), self.max_bytes as usize)
                        .map_err(|err| {
                            IoError::new(ErrorKind::Other, format!("filter err {}", err))
                        })?
                };

                let consumer_wait = if !filter_batch.records().is_empty() {
                    trace!("filter batch: {:#?}", filter_batch);

                    next_offset = filter_batch.get_last_offset() + 1;

                    debug!(
                        next_offset,
                        records = filter_batch.records().len(),
                        "sending back to consumer"
                    );
                    let records = RecordSet::default().add(filter_batch);
                    let filter_partition_response = DefaultPartitionResponse {
                        partition_index: self.replica.partition,
                        error_code: file_partition_response.error_code,
                        high_watermark: file_partition_response.high_watermark,
                        log_start_offset: file_partition_response.log_start_offset,
                        records,
                        next_filter_offset: next_offset,
                        // we mark last offset in the response that we should sync up
                        ..Default::default()
                    };

                    let filter_response = StreamFetchResponse {
                        topic: self.replica.topic.clone(),
                        stream_id: self.stream_id,
                        partition: filter_partition_response,
                    };

                    let filter_response_msg =
                        RequestMessage::<DefaultStreamFetchRequest>::response_with_header(
                            &self.header,
                            filter_response,
                        );

                    trace!("sending back filter respone: {:#?}", filter_response_msg);

                    let mut inner_sink = self.sink.lock().await;
                    inner_sink
                        .send_response(&filter_response_msg, self.header.api_version())
                        .await?;
                    true
                } else {
                    debug!(next_offset, "filter, no records send back, skipping");
                    false
                };

                Ok((next_offset, consumer_wait))
            } else {
                debug!("no filter, sending back entire");

                let response = StreamFetchResponse {
                    topic: self.replica.topic.clone(),
                    stream_id: self.stream_id,
                    partition: file_partition_response,
                };

                let response_msg = RequestMessage::<FileStreamFetchRequest>::response_with_header(
                    &self.header,
                    response,
                );

                trace!("sending back file fetch response msg: {:#?}", response_msg);

                let mut inner_sink = self.sink.lock().await;
                inner_sink
                    .encode_file_slices(&response_msg, self.header.api_version())
                    .await?;

                drop(inner_sink);

                debug!(read_time_ms = %now.elapsed().as_millis(),"finish sending back records");

                Ok((offset.isolation(&self.isolation), true))
            }
        } else {
            debug!("empty records, skipping");

            Ok((offset.isolation(&self.isolation), false))
        }
    }
}

pub mod publishers {

    use std::{
        collections::HashMap,
        sync::{Arc, atomic::AtomicU32},
    };
    use std::sync::atomic::Ordering::SeqCst;
    use std::fmt::Debug;

    use async_mutex::Mutex;
    use tracing::debug;

    use super::OffsetPublisher;

    pub const INIT_OFFSET: i64 = -1;

    pub struct StreamPublishers {
        publishers: Mutex<HashMap<u32, Arc<OffsetPublisher>>>,
        stream_id: AtomicU32,
    }

    impl Debug for StreamPublishers {
        fn fmt(&self, f: &mut std::fmt::Formatter<'_>) -> std::fmt::Result {
            write!(f, "stream {}", self.stream_id.load(SeqCst))
        }
    }

    impl StreamPublishers {
        pub fn new() -> Self {
            Self {
                publishers: Mutex::new(HashMap::new()),
                stream_id: AtomicU32::new(0),
            }
        }

        // get next stream id
        fn next_stream_id(&self) -> u32 {
            self.stream_id.fetch_add(1, SeqCst)
        }

        pub async fn create_new_publisher(&self) -> (u32, Arc<OffsetPublisher>) {
            let stream_id = self.next_stream_id();
            let offset_publisher = OffsetPublisher::shared(INIT_OFFSET);
            let mut publisher_lock = self.publishers.lock().await;
            publisher_lock.insert(stream_id, offset_publisher.clone());
            (stream_id, offset_publisher)
        }

        /// get publisher with stream id
        pub async fn get_publisher(&self, stream_id: u32) -> Option<Arc<OffsetPublisher>> {
            let publisher_lock = self.publishers.lock().await;
            publisher_lock.get(&stream_id).cloned()
        }

        pub async fn remove_publisher(&self, stream_id: u32) {
            let mut publisher_lock = self.publishers.lock().await;
            if publisher_lock.remove(&stream_id).is_some() {
                debug!(stream_id, "removed stream publisher");
            } else {
                debug!(stream_id, "no stream publisher founded");
            }
        }
    }
}

#[cfg(test)]
#[cfg(target_os = "linux")]
mod test {

    use std::{
        path::{Path, PathBuf},
        time::Duration,
        env::temp_dir,
    };

    use fluvio_controlplane_metadata::partition::Replica;
    use flv_util::fixture::ensure_clean_dir;
    use futures_util::StreamExt;

    use fluvio_future::{test_async};
    use fluvio_future::timer::sleep;
<<<<<<< HEAD
    use fluvio_socket::{FlvSocket, MultiplexerSocket};
=======
    use fluvio_socket::{FluvioSocket, MultiplexerSocket};
>>>>>>> f78f77f9
    use dataplane::{
        Isolation,
        fixture::BatchProducer,
        record::{DefaultAsyncBuffer, DefaultRecord},
    };
    use dataplane::fixture::{create_batch, TEST_RECORD};
    use fluvio_spu_schema::server::update_offset::{UpdateOffsetsRequest, OffsetUpdate};

    use crate::core::GlobalContext;
    use crate::config::SpuConfig;
    use crate::replication::leader::LeaderReplicaState;
    use crate::services::create_public_server;
    use super::*;

    // #[test_async] Disable because flaky
    #[allow(unused)]
    async fn test_stream_fetch() -> Result<(), ()> {
        let test_path = temp_dir().join("stream_test");
        ensure_clean_dir(&test_path);

        let addr = "127.0.0.1:12000";
        let mut spu_config = SpuConfig::default();
        spu_config.log.base_dir = test_path;
        let ctx = GlobalContext::new_shared_context(spu_config);

        let server_end_event = create_public_server(addr.to_owned(), ctx.clone()).run();

        // wait for stream controller async to start
        sleep(Duration::from_millis(100)).await;

        let client_socket =
<<<<<<< HEAD
            MultiplexerSocket::new(FlvSocket::connect(addr).await.expect("connect"));
=======
            MultiplexerSocket::new(FluvioSocket::connect(addr).await.expect("connect"));
>>>>>>> f78f77f9

        // perform for two versions
        for version in 10..11 {
            let topic = format!("test{}", version);
            let test = Replica::new((topic.clone(), 0), 5001, vec![5001]);
            let test_id = test.id.clone();
            let replica = LeaderReplicaState::create(test, ctx.config(), ctx.status_update_owned())
                .await
                .expect("replica");
            ctx.leaders_state().insert(test_id, replica.clone());

            let stream_request = DefaultStreamFetchRequest {
                topic: topic.clone(),
                partition: 0,
                fetch_offset: 0,
                isolation: Isolation::ReadUncommitted,
                max_bytes: 1000,
                ..Default::default()
            };

            let mut stream = client_socket
                .create_stream(RequestMessage::new_request(stream_request), version)
                .await
                .expect("create stream");

            let mut records = RecordSet::default().add(create_batch());
            // write records, base offset = 0 since we are starting from 0
            replica
                .write_record_set(&mut records, ctx.follower_notifier())
                .await
                .expect("write");

            let response = stream.next().await.expect("first").expect("response");
            debug!("response: {:#?}", response);
            let stream_id = response.stream_id;
            {
                debug!("received first message");
                assert_eq!(response.topic, topic);

                let partition = &response.partition;
                assert_eq!(partition.error_code, ErrorCode::None);
                assert_eq!(partition.high_watermark, 2);
                assert_eq!(partition.next_offset_for_fetch(), Some(2)); // shoule be same as HW

                assert_eq!(partition.records.batches.len(), 1);
                let batch = &partition.records.batches[0];
                assert_eq!(batch.base_offset, 0);
                assert_eq!(batch.get_last_offset(), 1);
                assert_eq!(batch.records().len(), 2);
                assert_eq!(batch.records()[0].value().as_ref(), TEST_RECORD);
                assert_eq!(batch.records()[1].value().as_ref(), TEST_RECORD);
                assert_eq!(batch.records()[1].get_offset_delta(), 1);
            }

            drop(response);

            // consumer can send back to same offset to read back again
            debug!("send back offset ack to SPU");
            client_socket
                .send_and_receive(RequestMessage::new_request(UpdateOffsetsRequest {
                    offsets: vec![OffsetUpdate {
                        offset: 1,
                        session_id: stream_id,
                    }],
                }))
                .await
                .expect("send offset");

            let response = stream.next().await.expect("2nd").expect("response");
            {
                debug!("received 2nd message");
                assert_eq!(response.topic, topic);
                let partition = &response.partition;
                assert_eq!(partition.error_code, ErrorCode::None);
                assert_eq!(partition.high_watermark, 2);
                assert_eq!(partition.next_offset_for_fetch(), Some(2)); // shoule be same as HW

                // we got whole batch rather than individual batches
                assert_eq!(partition.records.batches.len(), 1);
                let batch = &partition.records.batches[0];
                assert_eq!(batch.base_offset, 0);
                assert_eq!(batch.get_last_offset(), 1);
                assert_eq!(batch.records().len(), 2);
                assert_eq!(batch.records()[0].value().as_ref(), TEST_RECORD);
                assert_eq!(batch.records()[1].value().as_ref(), TEST_RECORD);
            }

            drop(response);

            // send back that consume has processed all current bacthes
            client_socket
                .send_and_receive(RequestMessage::new_request(UpdateOffsetsRequest {
                    offsets: vec![OffsetUpdate {
                        offset: 2,
                        session_id: stream_id,
                    }],
                }))
                .await
                .expect("send offset");

            debug!("writing 2nd batch");
            // base offset should be 2
            replica
                .write_record_set(&mut records, ctx.follower_notifier())
                .await
                .expect("write");
            assert_eq!(replica.hw(), 4);

            let response = stream.next().await.expect("first").expect("response");
            debug!("received 3nd response");
            assert_eq!(response.stream_id, stream_id);
            assert_eq!(response.topic, topic);

            {
                let partition = &response.partition;
                assert_eq!(partition.error_code, ErrorCode::None);
                assert_eq!(partition.high_watermark, 4);

                assert_eq!(partition.next_offset_for_fetch(), Some(4));
                assert_eq!(partition.records.batches.len(), 1);
                let batch = &partition.records.batches[0];
                assert_eq!(batch.base_offset, 2);
                assert_eq!(batch.get_last_offset(), 3);
                assert_eq!(batch.records().len(), 2);
                assert_eq!(batch.records()[0].value().as_ref(), TEST_RECORD);
                assert_eq!(batch.records()[1].value().as_ref(), TEST_RECORD);
            }
        }

        server_end_event.notify();
        debug!("terminated controller");

        Ok(())
    }

    fn read_filter_from_path(filter_path: impl AsRef<Path>) -> Vec<u8> {
        std::fs::read(filter_path).expect("Unable to read file")
    }

    fn load_wasm_module(module_name: &str) -> Vec<u8> {
        let spu_dir = std::env::var("CARGO_MANIFEST_DIR").expect("target");
        let mut wasm_path = PathBuf::from(spu_dir)
            .parent()
            .expect("p")
            .parent()
            .expect("p")
            .to_owned();
        wasm_path.push("smart_filter");
        wasm_path.push("target");
        wasm_path.push("wasm32-unknown-unknown");
        wasm_path.push("release");
        wasm_path.push(format!("{}.wasm", module_name));
        debug!(?wasm_path);
        read_filter_from_path(wasm_path)
    }

    #[test_async]
    async fn test_stream_filter_fetch() -> Result<(), ()> {
        let test_path = temp_dir().join("filter_stream_fetch");
        ensure_clean_dir(&test_path);

        let addr = "127.0.0.1:12001";
        let mut spu_config = SpuConfig::default();
        spu_config.log.base_dir = test_path;
        let ctx = GlobalContext::new_shared_context(spu_config);

        let server_end_event = create_public_server(addr.to_owned(), ctx.clone()).run();

        // wait for stream controller async to start
        sleep(Duration::from_millis(100)).await;

        let client_socket =
<<<<<<< HEAD
            MultiplexerSocket::new(FlvSocket::connect(addr).await.expect("connect"));
=======
            MultiplexerSocket::new(FluvioSocket::connect(addr).await.expect("connect"));
>>>>>>> f78f77f9

        // perform for two versions

        let topic = "testfilter";

        let test = Replica::new((topic.to_owned(), 0), 5001, vec![5001]);
        let test_id = test.id.clone();
        let replica = LeaderReplicaState::create(test, ctx.config(), ctx.status_update_owned())
            .await
            .expect("replica");
        ctx.leaders_state().insert(test_id, replica.clone());

        let wasm_module = load_wasm_module("fluvio_filter_test");

        let stream_request = DefaultStreamFetchRequest {
            topic: topic.to_owned(),
            partition: 0,
            fetch_offset: 0,
            isolation: Isolation::ReadUncommitted,
            max_bytes: 10000,
            wasm_module,
            ..Default::default()
        };

        // 1 out of 2 are filtered
        let mut records = create_filter_records(2);
        //debug!("records: {:#?}", records);
        replica
            .write_record_set(&mut records, ctx.follower_notifier())
            .await
            .expect("write");

        let mut stream = client_socket
            .create_stream(RequestMessage::new_request(stream_request), 11)
            .await
            .expect("create stream");

        debug!("first filter fetch");
        let response = stream.next().await.expect("first").expect("response");
        //debug!("respose: {:#?}", response);
        let stream_id = response.stream_id;
        {
            debug!("received first message");
            assert_eq!(response.topic, topic);

            let partition = &response.partition;
            assert_eq!(partition.error_code, ErrorCode::None);
            assert_eq!(partition.high_watermark, 2);
            assert_eq!(partition.next_offset_for_fetch(), Some(2)); // shoule be same as HW

            assert_eq!(partition.records.batches.len(), 1);
            let batch = &partition.records.batches[0];
            assert_eq!(batch.base_offset, 0);
            assert_eq!(batch.records().len(), 1);
            assert_eq!(
                batch.records()[0].value().as_ref(),
                "a".repeat(100).as_bytes()
            );
            assert_eq!(batch.records()[0].get_offset_delta(), 1);
        }

        drop(response);

        // firt write 2 non filterable records
        let mut records = RecordSet::default().add(create_batch());
        replica
            .write_record_set(&mut records, ctx.follower_notifier())
            .await
            .expect("write");

        // another 1 of 3, here base offset should be = 4
        let mut records = create_filter_records(3);
        replica
            .write_record_set(&mut records, ctx.follower_notifier())
            .await
            .expect("write");

        // create another 4, base should be 4 + 3 = 7 and total 10 records
        let mut records = create_filter_records(3);
        replica
            .write_record_set(&mut records, ctx.follower_notifier())
            .await
            .expect("write");
        assert_eq!(replica.hw(), 10);

        debug!("2nd filter batch, hw=10");
        // consumer can send back to same offset to read back again
        debug!("send back offset ack to SPU");
        client_socket
            .send_and_receive(RequestMessage::new_request(UpdateOffsetsRequest {
                offsets: vec![OffsetUpdate {
                    offset: 2,
                    session_id: stream_id,
                }],
            }))
            .await
            .expect("send offset");

        let response = stream.next().await.expect("2nd").expect("response");
        {
            debug!("received 2nd message");
            assert_eq!(response.topic, topic);
            let partition = &response.partition;
            assert_eq!(partition.error_code, ErrorCode::None);
            assert_eq!(partition.high_watermark, 10);
            assert_eq!(partition.next_offset_for_fetch(), Some(10)); // shoule be same as HW

            // we got whole batch rather than individual batches
            assert_eq!(partition.records.batches.len(), 1);
            let batch = &partition.records.batches[0];
            assert_eq!(batch.base_offset, 4); // first base offset where we had filtered records
            assert_eq!(batch.records().len(), 2);
            assert_eq!(
                batch.records()[0].value().as_ref(),
                "a".repeat(100).as_bytes()
            );
        }

        drop(response);

        server_end_event.notify();
        debug!("terminated controller");

        Ok(())
    }

    fn generate_record(record_index: usize, _producer: &BatchProducer) -> DefaultRecord {
        let msg = match record_index {
            0 => "b".repeat(100),
            1 => "a".repeat(100),
            _ => "z".repeat(100),
        };

        DefaultRecord {
            value: DefaultAsyncBuffer::new(msg.into_bytes()),
            ..Default::default()
        }
    }

    /// create records that can be filtered
    fn create_filter_records(records: u16) -> RecordSet {
        BatchProducer::builder()
            .records(records)
            .record_generator(Arc::new(generate_record))
            .build()
            .expect("batch")
            .records()
    }

    /// test filter with max bytes
    #[test_async]
    async fn test_stream_filter_max() -> Result<(), ()> {
        let test_path = temp_dir().join("filter_stream_max");
        ensure_clean_dir(&test_path);

        let addr = "127.0.0.1:12002";
        let mut spu_config = SpuConfig::default();
        spu_config.log.base_dir = test_path;
        let ctx = GlobalContext::new_shared_context(spu_config);

        let server_end_event = create_public_server(addr.to_owned(), ctx.clone()).run();

        // wait for stream controller async to start
        sleep(Duration::from_millis(100)).await;

        let client_socket =
<<<<<<< HEAD
            MultiplexerSocket::new(FlvSocket::connect(addr).await.expect("connect"));
=======
            MultiplexerSocket::new(FluvioSocket::connect(addr).await.expect("connect"));
>>>>>>> f78f77f9

        // perform for two versions

        let topic = "testfilter";

        let test = Replica::new((topic.to_owned(), 0), 5001, vec![5001]);
        let test_id = test.id.clone();
        let replica = LeaderReplicaState::create(test, ctx.config(), ctx.status_update_owned())
            .await
            .expect("replica");
        ctx.leaders_state().insert(test_id, replica.clone());

        // write 2 batches each with 10 records
        //debug!("records: {:#?}", records);
        replica
            .write_record_set(&mut create_filter_records(10), ctx.follower_notifier())
            .await
            .expect("write"); // 1000 bytes
        replica
            .write_record_set(&mut create_filter_records(10), ctx.follower_notifier())
            .await
            .expect("write"); // 2000 bytes totals
        replica
            .write_record_set(&mut create_filter_records(10), ctx.follower_notifier())
            .await
            .expect("write"); // 3000 bytes total
                              // now total of 300 filter records bytes (min), but last filter record is greater than max

        let wasm_module = load_wasm_module("fluvio_filter_test");

        let stream_request = DefaultStreamFetchRequest {
            topic: topic.to_owned(),
            partition: 0,
            fetch_offset: 0,
            isolation: Isolation::ReadUncommitted,
            max_bytes: 250,
            wasm_module,
            ..Default::default()
        };

        let mut stream = client_socket
            .create_stream(RequestMessage::new_request(stream_request), 11)
            .await
            .expect("create stream");

        let response = stream.next().await.expect("first").expect("response");
        debug!("respose: {:#?}", response);

        // received partial because we exceed max bytes
        let stream_id = response.stream_id;
        {
            debug!("received first message");
            assert_eq!(response.topic, topic);

            let partition = &response.partition;
            assert_eq!(partition.error_code, ErrorCode::None);
            assert_eq!(partition.high_watermark, 30);
            assert_eq!(partition.next_offset_for_fetch(), Some(20)); // shoule be same as HW

            assert_eq!(partition.records.batches.len(), 1);
            let batch = &partition.records.batches[0];
            assert_eq!(batch.base_offset, 0);
            assert_eq!(batch.records().len(), 2);
            assert_eq!(
                batch.records()[0].value().as_ref(),
                "a".repeat(100).as_bytes()
            );
        }

        drop(response);

        // consumer can send back to same offset to read back again
        debug!("send back offset ack to SPU");
        client_socket
            .send_and_receive(RequestMessage::new_request(UpdateOffsetsRequest {
                offsets: vec![OffsetUpdate {
                    offset: 20,
                    session_id: stream_id,
                }],
            }))
            .await
            .expect("send offset");

        let response = stream.next().await.expect("2nd").expect("response");
        {
            debug!("received 2nd message");
            assert_eq!(response.topic, topic);
            let partition = &response.partition;
            assert_eq!(partition.error_code, ErrorCode::None);
            assert_eq!(partition.high_watermark, 30);
            assert_eq!(partition.next_offset_for_fetch(), Some(30)); // shoule be same as HW

            // we got whole batch rather than individual batches
            assert_eq!(partition.records.batches.len(), 1);
            let batch = &partition.records.batches[0];
            assert_eq!(batch.base_offset, 20);
            assert_eq!(batch.records().len(), 1);
            assert_eq!(
                batch.records()[0].value().as_ref(),
                "a".repeat(100).as_bytes()
            );
        }

        drop(response);

        server_end_event.notify();
        debug!("terminated controller");

        Ok(())
    }
}<|MERGE_RESOLUTION|>--- conflicted
+++ resolved
@@ -494,11 +494,7 @@
 
     use fluvio_future::{test_async};
     use fluvio_future::timer::sleep;
-<<<<<<< HEAD
-    use fluvio_socket::{FlvSocket, MultiplexerSocket};
-=======
     use fluvio_socket::{FluvioSocket, MultiplexerSocket};
->>>>>>> f78f77f9
     use dataplane::{
         Isolation,
         fixture::BatchProducer,
@@ -530,11 +526,7 @@
         sleep(Duration::from_millis(100)).await;
 
         let client_socket =
-<<<<<<< HEAD
-            MultiplexerSocket::new(FlvSocket::connect(addr).await.expect("connect"));
-=======
             MultiplexerSocket::new(FluvioSocket::connect(addr).await.expect("connect"));
->>>>>>> f78f77f9
 
         // perform for two versions
         for version in 10..11 {
@@ -707,11 +699,7 @@
         sleep(Duration::from_millis(100)).await;
 
         let client_socket =
-<<<<<<< HEAD
-            MultiplexerSocket::new(FlvSocket::connect(addr).await.expect("connect"));
-=======
             MultiplexerSocket::new(FluvioSocket::connect(addr).await.expect("connect"));
->>>>>>> f78f77f9
 
         // perform for two versions
 
@@ -878,11 +866,7 @@
         sleep(Duration::from_millis(100)).await;
 
         let client_socket =
-<<<<<<< HEAD
-            MultiplexerSocket::new(FlvSocket::connect(addr).await.expect("connect"));
-=======
             MultiplexerSocket::new(FluvioSocket::connect(addr).await.expect("connect"));
->>>>>>> f78f77f9
 
         // perform for two versions
 

use std::{sync::Arc};

use tracing::debug;
use tracing::trace;
use async_trait::async_trait;
use futures_util::stream::StreamExt;
use tokio::select;

use fluvio_types::event::SimpleEvent;
<<<<<<< HEAD
use fluvio_socket::{FlvSocket};
=======
use fluvio_socket::{FluvioSocket};
>>>>>>> f78f77f9
use fluvio_socket::FlvSocketError;
use fluvio_service::{call_service, FlvService};
use fluvio_spu_schema::server::{SpuServerApiKey, SpuServerRequest};
use dataplane::{ErrorCode, api::RequestMessage};

use crate::core::DefaultSharedGlobalContext;
use super::api_versions::handle_kf_lookup_version_request;
use super::produce_handler::handle_produce_request;
use super::fetch_handler::handle_fetch_request;
use super::offset_request::handle_offset_request;
use super::stream_fetch::StreamFetchHandler;

#[derive(Debug)]
pub struct PublicService {}

impl PublicService {
    pub fn new() -> Self {
        PublicService {}
    }
}

#[async_trait]
impl FlvService for PublicService {
    type Context = DefaultSharedGlobalContext;
    type Request = SpuServerRequest;

    async fn respond(
        self: Arc<Self>,
        context: DefaultSharedGlobalContext,
<<<<<<< HEAD
        socket: FlvSocket,
=======
        socket: FluvioSocket,
>>>>>>> f78f77f9
    ) -> Result<(), FlvSocketError> {
        let (sink, mut stream) = socket.split();

        let mut s_sink = sink.as_shared();
        let mut api_stream = stream.api_stream::<SpuServerRequest, SpuServerApiKey>();

        let end_event = SimpleEvent::shared();

        loop {
            select! {

                _ = end_event.listen() => {
                    debug!("end event has been received from stream fetch, terminating");
                    break;
                },

                api_msg = api_stream.next() => {

                    if let Some(msg) = api_msg {

                        if let Ok(req_message) = msg {
                            debug!(sink = s_sink.id(),"received request");
                            trace!("conn: {}, received request: {:#?}",s_sink.id(),req_message);
                            match req_message {
                                SpuServerRequest::ApiVersionsRequest(request) => call_service!(
                                    request,
                                    handle_kf_lookup_version_request(request),
                                    s_sink,
                                    "api version handler"
                                ),


                                SpuServerRequest::ProduceRequest(request) => call_service!(
                                    request,
                                    handle_produce_request(request,context.clone()),
                                    s_sink,
                                    "roduce request handler"
                                ),
                                SpuServerRequest::FileFetchRequest(request) => handle_fetch_request(request,context.clone(),s_sink.clone()).await?,

                                SpuServerRequest::FetchOffsetsRequest(request) => call_service!(
                                    request,
                                    handle_offset_request(request,context.clone()),
                                    s_sink,
                                    "handling offset fetch request"
                                ),

                                SpuServerRequest::FileStreamFetchRequest(request) =>  {

                                        StreamFetchHandler::start(
                                            request,
                                            context.clone(),
                                            s_sink.clone(),
                                            end_event.clone(),
                                        ).await?;


                                },
                                SpuServerRequest::UpdateOffsetsRequest(request) =>
                                    call_service!(
                                        request,
                                        offset::handle_offset_update(&context,request),
                                        s_sink,
                                        "roduce request handler"
                                    ),

                            }
                        } else {
                            tracing::debug!("conn: {} msg can't be decoded, ending connection",s_sink.id());
                            break;
                        }
                    } else {
                        tracing::debug!("conn: {}, no content, end of connection", s_sink.id());
                        break;
                    }

                }

            }
        }

        end_event.notify();

        debug!("conn: {}, loop terminated ", s_sink.id());
        Ok(())
    }
}

mod offset {

    use std::{io::Error as IoError};

    use tracing::{debug, error};
    use fluvio_spu_schema::server::update_offset::{
        OffsetUpdateStatus, UpdateOffsetsRequest, UpdateOffsetsResponse,
    };
    use dataplane::api::ResponseMessage;

    use super::{DefaultSharedGlobalContext, RequestMessage, ErrorCode};

    pub async fn handle_offset_update(
        ctx: &DefaultSharedGlobalContext,
        request: RequestMessage<UpdateOffsetsRequest>,
    ) -> Result<ResponseMessage<UpdateOffsetsResponse>, IoError> {
        debug!("received stream updates");
        let (header, updates) = request.get_header_request();
        let publishers = ctx.stream_publishers();
        let mut status_list = vec![];

        for update in updates.offsets {
            let status = if let Some(publisher) = publishers.get_publisher(update.session_id).await
            {
                debug!(
                    offset_update = update.offset,
                    session_id = update.session_id,
                    "published offsets"
                );
                publisher.update(update.offset);
                OffsetUpdateStatus {
                    session_id: update.session_id,
                    error: ErrorCode::None,
                }
            } else {
                error!(
                    "invalid offset {}, session_id:{}",
                    update.offset, update.session_id
                );
                OffsetUpdateStatus {
                    session_id: update.session_id,
                    error: ErrorCode::FetchSessionNotFoud,
                }
            };
            status_list.push(status);
        }
        let response = UpdateOffsetsResponse {
            status: status_list,
        };
        Ok(RequestMessage::<UpdateOffsetsRequest>::response_with_header(&header, response))
    }
}<|MERGE_RESOLUTION|>--- conflicted
+++ resolved
@@ -7,11 +7,7 @@
 use tokio::select;
 
 use fluvio_types::event::SimpleEvent;
-<<<<<<< HEAD
-use fluvio_socket::{FlvSocket};
-=======
 use fluvio_socket::{FluvioSocket};
->>>>>>> f78f77f9
 use fluvio_socket::FlvSocketError;
 use fluvio_service::{call_service, FlvService};
 use fluvio_spu_schema::server::{SpuServerApiKey, SpuServerRequest};
@@ -41,11 +37,7 @@
     async fn respond(
         self: Arc<Self>,
         context: DefaultSharedGlobalContext,
-<<<<<<< HEAD
-        socket: FlvSocket,
-=======
         socket: FluvioSocket,
->>>>>>> f78f77f9
     ) -> Result<(), FlvSocketError> {
         let (sink, mut stream) = socket.split();
 

--- conflicted
+++ resolved
@@ -39,25 +39,19 @@
 
 
 # Fluvio dependencies
-fluvio-future = { version = "0.3.0", features = ["task", "native2_tls"] }
 fluvio-types = { version = "0.2.1", features = ["events"], path = "../types" }
-<<<<<<< HEAD
-fluvio-sc-schema = { version = "0.7.1", path = "../sc-schema", default-features = false }
-fluvio-spu-schema = { version = "0.5.1", path = "../spu-schema" }
-=======
 fluvio-sc-schema = { version = "0.8.0", path = "../sc-schema", default-features = false }
 fluvio-spu-schema = { version = "0.6.0", path = "../spu-schema" }
-fluvio-socket = { path = "../socket", version = "0.8.0" }
->>>>>>> 68d70111
 fluvio-protocol = { path = "../protocol", version = "0.4.0" }
 dataplane = { version = "0.5.0", path = "../dataplane-protocol", package = "fluvio-dataplane-protocol" }
 
 [target.'cfg(not(target_arch = "wasm32"))'.dependencies]
-fluvio-socket = { path = "../socket", version = "0.7.0", features = ["tls"] }
+fluvio-socket = { path = "../socket", version = "0.8.0"}
+fluvio-future = { version = "0.3.0", features = ["task", "native2_tls"] }
 dirs = "1.0.2"
 
 [target.'cfg(target_arch = "wasm32")'.dependencies]
-fluvio-socket = { path = "../socket", version = "0.7.0" }
+fluvio-socket = { path = "../socket", version = "0.8.0" }
 
 [dev-dependencies]
 async-std = { version = "1.6.4", default-features = false }

use std::sync::Arc;
use std::collections::HashMap;

use tracing::{debug, trace};
use async_mutex::Mutex;

use dataplane::ReplicaKey;
use dataplane::api::Request;
use dataplane::api::RequestMessage;
use fluvio_types::SpuId;
<<<<<<< HEAD

use fluvio_socket::{AllMultiplexerSocket, AsyncResponse};


=======
use fluvio_socket::{MultiplexerSocket, SharedMultiplexerSocket, FlvSocketError, AsyncResponse};
>>>>>>> 68d70111
use crate::FluvioError;
use crate::sockets::ClientConfig;
use crate::sync::MetadataStores;
use crate::sockets::VersionedSerialSocket;
use crate::sockets::Versions;

const DEFAULT_STREAM_QUEUE_SIZE: usize = 10;

struct SpuSocket {
<<<<<<< HEAD
    config: ClientConfig,
    socket: Arc<AllMultiplexerSocket>,
=======
    config: Arc<ClientConfig>,
    socket: SharedMultiplexerSocket,
>>>>>>> 68d70111
    versions: Versions,
}

impl SpuSocket {
    async fn create_serial_socket(&mut self) -> VersionedSerialSocket {
        VersionedSerialSocket::new(
            self.socket.clone(),
            self.config.clone(),
            self.versions.clone(),
        )
    }

    async fn create_stream_with_version<R: Request>(
        &mut self,
        request: R,
        version: i16,
    ) -> Result<AsyncResponse<R>, FluvioError> {
        let mut req_msg = RequestMessage::new_request(request);
        req_msg.header.set_api_version(version);
        self.socket
            .create_stream(req_msg, DEFAULT_STREAM_QUEUE_SIZE)
            .await
            .map_err(|err| err.into())
    }
}

/// connection pool to spu
pub struct SpuPool {
    config: Arc<ClientConfig>,
    pub(crate) metadata: MetadataStores,
    spu_clients: Arc<Mutex<HashMap<SpuId, SpuSocket>>>,
}

impl Drop for SpuPool {
    fn drop(&mut self) {
        trace!("dropping spu pool");
        self.shutdown();
    }
}

impl SpuPool {
    /// start synchronize based on pool
    pub async fn start(
<<<<<<< HEAD
        config: ClientConfig,
        sc_socket: Arc<AllMultiplexerSocket>,
    ) -> Result<Self, FluvioError> {
=======
        config: Arc<ClientConfig>,
        sc_socket: SharedMultiplexerSocket,
    ) -> Result<Self, FlvSocketError> {
>>>>>>> 68d70111
        let metadata = MetadataStores::start(sc_socket).await?;
        debug!("starting spu pool");
        Ok(Self {
            metadata,
            config,
            spu_clients: Arc::new(Mutex::new(HashMap::new())),
        })
    }

    /// create new spu socket
    async fn connect_to_leader(&self, leader: SpuId) -> Result<SpuSocket, FluvioError> {
        let spu = self.metadata.spus().look_up_by_id(leader).await?;

        debug!("connecting to spu: {}", spu.spec);
        let mut client_config = self.config.with_prefix_sni_domain(spu.key());
        let spu_addr = spu.spec.public_endpoint.addr();
        debug!("spu addr: {}", spu_addr);
        client_config.set_addr(spu_addr);
        let versioned_socket = client_config.connect().await?;
        let (socket, config, versions) = versioned_socket.split();
        Ok(SpuSocket {
            socket: MultiplexerSocket::shared(socket),
            config,
            versions,
        })
    }

    /// Create request/response socket to SPU for a replica
    ///
    /// All sockets to same SPU use a single TCP connection.
    /// First this looks up SPU address in SPU metadata and try to see if there is an existing TCP connection.
    /// If not, it will create a new connection and creates socket to it
    pub async fn create_serial_socket(
        &self,
        replica: &ReplicaKey,
    ) -> Result<VersionedSerialSocket, FluvioError> {
        let partition_search = self.metadata.partitions().lookup_by_key(replica).await?;
        let partition = if let Some(partition) = partition_search {
            partition
        } else {
            return Err(FluvioError::PartitionNotFound(
                replica.topic.to_string(),
                replica.partition,
            ));
        };

        let leader_id = partition.spec.leader;
        let socket = self.create_serial_socket_from_leader(leader_id).await?;
        Ok(socket)
    }

    pub async fn create_serial_socket_from_leader(
        &self,
        leader_id: SpuId,
    ) -> Result<VersionedSerialSocket, FluvioError> {
        // check if already have existing connection to same SPU
        let mut client_lock = self.spu_clients.lock().await;

        if let Some(spu_socket) = client_lock.get_mut(&leader_id) {
            return Ok(spu_socket.create_serial_socket().await);
        }

        let mut spu_socket = self.connect_to_leader(leader_id).await?;
        let serial_socket = spu_socket.create_serial_socket().await;
        client_lock.insert(leader_id, spu_socket);

        Ok(serial_socket)
    }

    /// create stream to leader replica
    pub async fn create_stream_with_version<R: Request>(
        &self,
        replica: &ReplicaKey,
        request: R,
        version: i16,
    ) -> Result<AsyncResponse<R>, FluvioError> {
        let partition_search = self.metadata.partitions().lookup_by_key(replica).await?;

        let partition = if let Some(partition) = partition_search {
            partition
        } else {
            return Err(FluvioError::PartitionNotFound(
                replica.topic.to_owned(),
                replica.partition,
            ));
        };

        let leader_id = partition.spec.leader;

        // check if already have existing leader or create new connection to leader
        let mut client_lock = self.spu_clients.lock().await;

        if let Some(spu_socket) = client_lock.get_mut(&leader_id) {
            return spu_socket
                .create_stream_with_version(request, version)
                .await;
        }

        let mut spu_socket = self.connect_to_leader(leader_id).await?;
        let stream = spu_socket
            .create_stream_with_version(request, version)
            .await?;
        client_lock.insert(leader_id, spu_socket);

        Ok(stream)
    }

    pub fn shutdown(&mut self) {
        self.metadata.shutdown();
    }
}<|MERGE_RESOLUTION|>--- conflicted
+++ resolved
@@ -8,14 +8,11 @@
 use dataplane::api::Request;
 use dataplane::api::RequestMessage;
 use fluvio_types::SpuId;
-<<<<<<< HEAD
 
 use fluvio_socket::{AllMultiplexerSocket, AsyncResponse};
 
 
-=======
 use fluvio_socket::{MultiplexerSocket, SharedMultiplexerSocket, FlvSocketError, AsyncResponse};
->>>>>>> 68d70111
 use crate::FluvioError;
 use crate::sockets::ClientConfig;
 use crate::sync::MetadataStores;
@@ -25,13 +22,8 @@
 const DEFAULT_STREAM_QUEUE_SIZE: usize = 10;
 
 struct SpuSocket {
-<<<<<<< HEAD
-    config: ClientConfig,
+    config: Arc<ClientConfig>,
     socket: Arc<AllMultiplexerSocket>,
-=======
-    config: Arc<ClientConfig>,
-    socket: SharedMultiplexerSocket,
->>>>>>> 68d70111
     versions: Versions,
 }
 
@@ -75,15 +67,9 @@
 impl SpuPool {
     /// start synchronize based on pool
     pub async fn start(
-<<<<<<< HEAD
-        config: ClientConfig,
+        config: Arc<ClientConfig>,
         sc_socket: Arc<AllMultiplexerSocket>,
-    ) -> Result<Self, FluvioError> {
-=======
-        config: Arc<ClientConfig>,
-        sc_socket: SharedMultiplexerSocket,
     ) -> Result<Self, FlvSocketError> {
->>>>>>> 68d70111
         let metadata = MetadataStores::start(sc_socket).await?;
         debug!("starting spu pool");
         Ok(Self {

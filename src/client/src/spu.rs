use std::sync::Arc;
use std::collections::HashMap;

use tracing::{debug, trace};
use async_mutex::Mutex;

use dataplane::ReplicaKey;
use dataplane::api::Request;
use dataplane::api::RequestMessage;
use fluvio_types::SpuId;
<<<<<<< HEAD

use fluvio_socket::{AllMultiplexerSocket, AsyncResponse};


=======
>>>>>>> f78f77f9
use fluvio_socket::{MultiplexerSocket, SharedMultiplexerSocket, FlvSocketError, AsyncResponse};
use crate::FluvioError;
use crate::sockets::ClientConfig;
use crate::sync::MetadataStores;
use crate::sockets::VersionedSerialSocket;
use crate::sockets::Versions;

const DEFAULT_STREAM_QUEUE_SIZE: usize = 10;

struct SpuSocket {
    config: Arc<ClientConfig>,
<<<<<<< HEAD
    socket: Arc<AllMultiplexerSocket>,
=======
    socket: SharedMultiplexerSocket,
>>>>>>> f78f77f9
    versions: Versions,
}

impl SpuSocket {
    async fn create_serial_socket(&mut self) -> VersionedSerialSocket {
        VersionedSerialSocket::new(
            self.socket.clone(),
            self.config.clone(),
            self.versions.clone(),
        )
    }

    async fn create_stream_with_version<R: Request>(
        &mut self,
        request: R,
        version: i16,
    ) -> Result<AsyncResponse<R>, FluvioError> {
        let mut req_msg = RequestMessage::new_request(request);
        req_msg.header.set_api_version(version);
        self.socket
            .create_stream(req_msg, DEFAULT_STREAM_QUEUE_SIZE)
            .await
            .map_err(|err| err.into())
    }
}

/// connection pool to spu
pub struct SpuPool {
    config: Arc<ClientConfig>,
    pub(crate) metadata: MetadataStores,
    spu_clients: Arc<Mutex<HashMap<SpuId, SpuSocket>>>,
}

impl Drop for SpuPool {
    fn drop(&mut self) {
        trace!("dropping spu pool");
        self.shutdown();
    }
}

impl SpuPool {
    /// start synchronize based on pool
    pub async fn start(
        config: Arc<ClientConfig>,
<<<<<<< HEAD
        sc_socket: Arc<AllMultiplexerSocket>,
=======
        sc_socket: SharedMultiplexerSocket,
>>>>>>> f78f77f9
    ) -> Result<Self, FlvSocketError> {
        let metadata = MetadataStores::start(sc_socket).await?;
        debug!("starting spu pool");
        Ok(Self {
            metadata,
            config,
            spu_clients: Arc::new(Mutex::new(HashMap::new())),
        })
    }

    /// create new spu socket
    async fn connect_to_leader(&self, leader: SpuId) -> Result<SpuSocket, FluvioError> {
        let spu = self.metadata.spus().look_up_by_id(leader).await?;

        debug!("connecting to spu: {}", spu.spec);
        let mut client_config = self.config.with_prefix_sni_domain(spu.key());
        let spu_addr = spu.spec.public_endpoint.addr();
        debug!("spu addr: {}", spu_addr);
        client_config.set_addr(spu_addr);
        let versioned_socket = client_config.connect().await?;
        let (socket, config, versions) = versioned_socket.split();
        Ok(SpuSocket {
            socket: MultiplexerSocket::shared(socket),
            config,
            versions,
        })
    }

    /// Create request/response socket to SPU for a replica
    ///
    /// All sockets to same SPU use a single TCP connection.
    /// First this looks up SPU address in SPU metadata and try to see if there is an existing TCP connection.
    /// If not, it will create a new connection and creates socket to it
    pub async fn create_serial_socket(
        &self,
        replica: &ReplicaKey,
    ) -> Result<VersionedSerialSocket, FluvioError> {
        let partition_search = self.metadata.partitions().lookup_by_key(replica).await?;
        let partition = if let Some(partition) = partition_search {
            partition
        } else {
            return Err(FluvioError::PartitionNotFound(
                replica.topic.to_string(),
                replica.partition,
            ));
        };

        let leader_id = partition.spec.leader;
        let socket = self.create_serial_socket_from_leader(leader_id).await?;
        Ok(socket)
    }

    pub async fn create_serial_socket_from_leader(
        &self,
        leader_id: SpuId,
    ) -> Result<VersionedSerialSocket, FluvioError> {
        // check if already have existing connection to same SPU
        let mut client_lock = self.spu_clients.lock().await;

        if let Some(spu_socket) = client_lock.get_mut(&leader_id) {
            return Ok(spu_socket.create_serial_socket().await);
        }

        let mut spu_socket = self.connect_to_leader(leader_id).await?;
        let serial_socket = spu_socket.create_serial_socket().await;
        client_lock.insert(leader_id, spu_socket);

        Ok(serial_socket)
    }

    /// create stream to leader replica
    pub async fn create_stream_with_version<R: Request>(
        &self,
        replica: &ReplicaKey,
        request: R,
        version: i16,
    ) -> Result<AsyncResponse<R>, FluvioError> {
        let partition_search = self.metadata.partitions().lookup_by_key(replica).await?;

        let partition = if let Some(partition) = partition_search {
            partition
        } else {
            return Err(FluvioError::PartitionNotFound(
                replica.topic.to_owned(),
                replica.partition,
            ));
        };

        let leader_id = partition.spec.leader;

        // check if already have existing leader or create new connection to leader
        let mut client_lock = self.spu_clients.lock().await;

        if let Some(spu_socket) = client_lock.get_mut(&leader_id) {
            return spu_socket
                .create_stream_with_version(request, version)
                .await;
        }

        let mut spu_socket = self.connect_to_leader(leader_id).await?;
        let stream = spu_socket
            .create_stream_with_version(request, version)
            .await?;
        client_lock.insert(leader_id, spu_socket);

        Ok(stream)
    }

    pub fn shutdown(&mut self) {
        self.metadata.shutdown();
    }
}<|MERGE_RESOLUTION|>--- conflicted
+++ resolved
@@ -8,13 +8,6 @@
 use dataplane::api::Request;
 use dataplane::api::RequestMessage;
 use fluvio_types::SpuId;
-<<<<<<< HEAD
-
-use fluvio_socket::{AllMultiplexerSocket, AsyncResponse};
-
-
-=======
->>>>>>> f78f77f9
 use fluvio_socket::{MultiplexerSocket, SharedMultiplexerSocket, FlvSocketError, AsyncResponse};
 use crate::FluvioError;
 use crate::sockets::ClientConfig;
@@ -26,11 +19,7 @@
 
 struct SpuSocket {
     config: Arc<ClientConfig>,
-<<<<<<< HEAD
-    socket: Arc<AllMultiplexerSocket>,
-=======
     socket: SharedMultiplexerSocket,
->>>>>>> f78f77f9
     versions: Versions,
 }
 
@@ -75,11 +64,7 @@
     /// start synchronize based on pool
     pub async fn start(
         config: Arc<ClientConfig>,
-<<<<<<< HEAD
-        sc_socket: Arc<AllMultiplexerSocket>,
-=======
         sc_socket: SharedMultiplexerSocket,
->>>>>>> f78f77f9
     ) -> Result<Self, FlvSocketError> {
         let metadata = MetadataStores::start(sc_socket).await?;
         debug!("starting spu pool");

use std::convert::{TryFrom, TryInto};
use std::fmt::Display;

use fluvio_future::net::DomainConnector;
use tracing::debug;
use dataplane::core::Encoder;
use dataplane::core::Decoder;
use fluvio_sc_schema::objects::{Metadata, AllCreatableSpec};
use fluvio_sc_schema::AdminRequest;
<<<<<<< HEAD

use fluvio_socket::AllMultiplexerSocket;

#[cfg(not(target_arch = "wasm32"))]
use fluvio_future::native_tls::AllDomainConnector as FluvioConnector;

#[cfg(target_arch = "wasm32")]
use fluvio_socket::WebSocketConnector as FluvioConnector;

=======
>>>>>>> f78f77f9
use fluvio_socket::FlvSocketError;
use fluvio_socket::MultiplexerSocket;
//use fluvio_future::native_tls::AllDomainConnector;

use crate::sockets::{ClientConfig, VersionedSerialSocket, SerialFrame};
use crate::{FluvioError, FluvioConfig};
use crate::metadata::objects::{ListResponse, ListSpec, DeleteSpec, CreateRequest};
use crate::config::ConfigFile;

/// An interface for managing a Fluvio cluster
///
/// Most applications will not require administrator functionality. The
/// `FluvioAdmin` interface is used to create, edit, and manage Topics
/// and other operational items. Think of the difference between regular
/// clients of a Database and its administrators. Regular clients may be
/// applications which are reading and writing data to and from tables
/// that exist in the database. Database administrators would be the
/// ones actually creating, editing, or deleting tables. The same thing
/// goes for Fluvio administrators.
///
/// If you _are_ writing an application whose purpose is to manage a
/// Fluvio cluster for you, you can gain access to the `FluvioAdmin`
/// client via the regular [`Fluvio`] client, or through the [`connect`]
/// or [`connect_with_config`] functions.
///
/// # Example
///
/// Note that this may fail if you are not authorized as a Fluvio
/// administrator for the cluster you are connected to.
///
/// ```no_run
/// # use fluvio::{Fluvio, FluvioError};
/// # async fn do_get_admin(fluvio: &mut Fluvio) -> Result<(), FluvioError> {
/// let admin = fluvio.admin().await;
/// # Ok(())
/// # }
/// ```
///
/// [`Fluvio`]: ./struct.Fluvio.html
/// [`connect`]: ./struct.FluvioAdmin.html#method.connect
/// [`connect_with_config`]: ./struct.FluvioAdmin.html#method.connect_with_config
pub struct FluvioAdmin(VersionedSerialSocket);

impl FluvioAdmin {
    pub(crate) fn new(client: VersionedSerialSocket) -> Self {
        Self(client)
    }

    /// Creates a new admin connection using the current profile from `~/.fluvio/config`
    ///
    /// This will attempt to read a Fluvio cluster configuration from
    /// your `~/.fluvio/config` file, or create one with default settings
    /// if you don't have one. If you want to specify a configuration,
    /// see [`connect_with_config`] instead.
    ///
    /// The admin interface requires you to have administrator privileges
    /// on the cluster which you are connecting to. If you don't have the
    /// appropriate privileges, this connection will fail.
    ///
    /// # Example
    ///
    /// ```no_run
    /// # use fluvio::{FluvioAdmin, FluvioError};
    /// # async fn do_connect() -> Result<(), FluvioError> {
    /// let admin = FluvioAdmin::connect().await?;
    /// # Ok(())
    /// # }
    /// ```
    ///
    /// [`connect_with_config`]: ./struct.FluvioAdmin.html#method.connect_with_config
    pub async fn connect() -> Result<Self, FluvioError> {
        let config_file = ConfigFile::load_default_or_new()?;
        let cluster_config = config_file.config().current_cluster()?;
        Self::connect_with_config(cluster_config).await
    }

    /// Creates a new admin connection using custom configurations
    ///
    /// The admin interface requires you to have administrator privileges
    /// on the cluster which you are connecting to. If you don't have the
    /// appropriate privileges, this connection will fail.
    ///
    /// # Example
    ///
    /// ```no_run
    /// # use fluvio::{FluvioAdmin, FluvioError};
    /// use fluvio::config::ConfigFile;
    /// #  async fn do_connect_with_config() -> Result<(), FluvioError> {
    /// let config_file = ConfigFile::load_default_or_new()?;
    /// let fluvio_config = config_file.config().current_cluster().unwrap();
    /// let admin = FluvioAdmin::connect_with_config(fluvio_config).await?;
    /// # Ok(())
    /// # }
    /// ```
    pub async fn connect_with_config(config: &FluvioConfig) -> Result<Self, FluvioError> {
        let connector = DomainConnector::try_from(config.tls.clone())?;
        let config = ClientConfig::new(&config.endpoint, connector);
        let inner_client = config.connect().await?;
        debug!("connected to cluster at: {}", inner_client.config().addr());

        let (socket, config, versions) = inner_client.split();
        let socket = MultiplexerSocket::shared(socket);

        let versioned_socket = VersionedSerialSocket::new(socket, config, versions);
        Ok(Self(versioned_socket))
    }

    async fn send_receive<R>(&mut self, request: R) -> Result<R::Response, FluvioError>
    where
        R: AdminRequest + Send + Sync,
    {
        self.0.send_receive(request).await
    }

    /// create new object
    pub async fn create<S>(
        &mut self,
        name: String,
        dry_run: bool,
        spec: S,
    ) -> Result<(), FluvioError>
    where
        S: Into<AllCreatableSpec>,
    {
        let create_request = CreateRequest {
            name,
            dry_run,
            spec: spec.into(),
        };

        self.send_receive(create_request).await?.as_result()?;

        Ok(())
    }

    /// delete object by key
    /// key is depend on spec, most are string but some allow multiple types
    pub async fn delete<S, K>(&mut self, key: K) -> Result<(), FluvioError>
    where
        S: DeleteSpec,
        K: Into<S::DeleteKey>,
    {
        let delete_request = S::into_request(key);
        self.send_receive(delete_request).await?.as_result()?;
        Ok(())
    }

    pub async fn list<S, F>(&mut self, filters: F) -> Result<Vec<Metadata<S>>, FluvioError>
    where
        S: ListSpec + Encoder + Decoder,
        S::Status: Encoder + Decoder,
        F: Into<Vec<S::Filter>>,
        ListResponse: TryInto<Vec<Metadata<S>>>,
        <ListResponse as TryInto<Vec<Metadata<S>>>>::Error: Display,
    {
        use std::io::Error;
        use std::io::ErrorKind;

        let list_request = S::into_list_request(filters.into());

        let response = self.send_receive(list_request).await?;

        response
            .try_into()
            .map_err(|err| Error::new(ErrorKind::Other, format!("can't convert: {}", err)).into())
    }

    /*
    /// Connect to replica leader for a topic/partition
    async fn find_replica_for_topic_partition(
        &mut self,
        topic: &str,
        partition: i32,
    ) -> Result<Self::Leader, ClientError> {
        debug!(
            "trying to find replica for topic: {}, partition: {}",
            topic, partition
        );

        let topic_comp_resp = self.get_topic_composition(topic).await?;

        trace!("topic composition: {:#?}", topic_comp_resp);

        let mut topics_resp = topic_comp_resp.topics;
        let spus_resp = topic_comp_resp.spus;

        // there must be one topic in reply
        if topics_resp.len() != 1 {
            return Err(ClientError::IoError(IoError::new(
                ErrorKind::InvalidData,
                format!("topic error: expected 1 topic, found {}", topics_resp.len()),
            )));
        }

        let topic_resp = topics_resp.remove(0);

        if topic_resp.error_code != FlvErrorCode::None {
            if topic_resp.error_code == FlvErrorCode::TopicNotFound {
                return Err(ClientError::TopicNotFound(topic.to_owned()));
            } else {
                return Err(ClientError::IoError(IoError::new(
                    ErrorKind::InvalidData,
                    format!(
                        "error during topic lookup: {}",
                        topic_resp.error_code.to_sentence()
                    ),
                )));
            }
        }
        // lookup leader
        for partition_resp in topic_resp.partitions {
            if partition_resp.partition_idx == partition {
                // check for errors
                if partition_resp.error_code != FlvErrorCode::None {
                    return Err(ClientError::IoError(IoError::new(
                        ErrorKind::InvalidData,
                        format!(
                            "topic-composition partition error: {}",
                            topic_resp.error_code.to_sentence()
                        ),
                    )));
                }

                // traverse spus and find leader
                let leader_id = partition_resp.leader_id;
                for spu_resp in &spus_resp {
                    if spu_resp.spu_id == leader_id {
                        // check for errors
                        if spu_resp.error_code != FlvErrorCode::None {
                            return Err(ClientError::IoError(IoError::new(
                                ErrorKind::InvalidData,
                                format!(
                                    "problem with partition look up {}:{} error: {}",
                                    topic,
                                    partition,
                                    topic_resp.error_code.to_sentence()
                                ),
                            )));
                        }

                        debug!("spu {}/{}: is leader", spu_resp.host, spu_resp.port);

                        let mut leader_client_config = self.0.config().clone();
                        let addr: ServerAddress = spu_resp.into();
                        leader_client_config.set_addr(addr.to_string());

                        let client = leader_client_config.connect().await?;
                        let leader_config = ReplicaLeaderConfig::new(topic.to_owned(), partition);
                        return Ok(SpuReplicaLeader::new(leader_config, client));
                    }
                }
            }
        }

        Err(ClientError::PartitionNotFound(topic.to_owned(), partition))
    }
    */
}<|MERGE_RESOLUTION|>--- conflicted
+++ resolved
@@ -7,18 +7,6 @@
 use dataplane::core::Decoder;
 use fluvio_sc_schema::objects::{Metadata, AllCreatableSpec};
 use fluvio_sc_schema::AdminRequest;
-<<<<<<< HEAD
-
-use fluvio_socket::AllMultiplexerSocket;
-
-#[cfg(not(target_arch = "wasm32"))]
-use fluvio_future::native_tls::AllDomainConnector as FluvioConnector;
-
-#[cfg(target_arch = "wasm32")]
-use fluvio_socket::WebSocketConnector as FluvioConnector;
-
-=======
->>>>>>> f78f77f9
 use fluvio_socket::FlvSocketError;
 use fluvio_socket::MultiplexerSocket;
 //use fluvio_future::native_tls::AllDomainConnector;
@@ -126,7 +114,7 @@
         Ok(Self(versioned_socket))
     }
 
-    async fn send_receive<R>(&mut self, request: R) -> Result<R::Response, FluvioError>
+    async fn send_receive<R>(&mut self, request: R) -> Result<R::Response, FlvSocketError>
     where
         R: AdminRequest + Send + Sync,
     {

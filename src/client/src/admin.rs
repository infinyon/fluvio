use std::convert::{TryFrom, TryInto};
use std::fmt::Display;

use fluvio_future::net::DomainConnector;
use tracing::debug;
use dataplane::core::Encoder;
use dataplane::core::Decoder;
use fluvio_sc_schema::objects::{Metadata, AllCreatableSpec};
use fluvio_sc_schema::AdminRequest;
<<<<<<< HEAD

use fluvio_socket::AllMultiplexerSocket;

#[cfg(not(target_arch = "wasm32"))]
use fluvio_future::native_tls::AllDomainConnector as FluvioConnector;

#[cfg(target_arch = "wasm32")]
use fluvio_socket::WebSocketConnector as FluvioConnector;

=======
use fluvio_socket::FlvSocketError;
use fluvio_socket::MultiplexerSocket;
//use fluvio_future::native_tls::AllDomainConnector;
>>>>>>> 68d70111

use crate::sockets::{ClientConfig, VersionedSerialSocket, SerialFrame};
use crate::{FluvioError, FluvioConfig};
use crate::metadata::objects::{ListResponse, ListSpec, DeleteSpec, CreateRequest};
use crate::config::ConfigFile;

/// An interface for managing a Fluvio cluster
///
/// Most applications will not require administrator functionality. The
/// `FluvioAdmin` interface is used to create, edit, and manage Topics
/// and other operational items. Think of the difference between regular
/// clients of a Database and its administrators. Regular clients may be
/// applications which are reading and writing data to and from tables
/// that exist in the database. Database administrators would be the
/// ones actually creating, editing, or deleting tables. The same thing
/// goes for Fluvio administrators.
///
/// If you _are_ writing an application whose purpose is to manage a
/// Fluvio cluster for you, you can gain access to the `FluvioAdmin`
/// client via the regular [`Fluvio`] client, or through the [`connect`]
/// or [`connect_with_config`] functions.
///
/// # Example
///
/// Note that this may fail if you are not authorized as a Fluvio
/// administrator for the cluster you are connected to.
///
/// ```no_run
/// # use fluvio::{Fluvio, FluvioError};
/// # async fn do_get_admin(fluvio: &mut Fluvio) -> Result<(), FluvioError> {
/// let admin = fluvio.admin().await;
/// # Ok(())
/// # }
/// ```
///
/// [`Fluvio`]: ./struct.Fluvio.html
/// [`connect`]: ./struct.FluvioAdmin.html#method.connect
/// [`connect_with_config`]: ./struct.FluvioAdmin.html#method.connect_with_config
pub struct FluvioAdmin(VersionedSerialSocket);

impl FluvioAdmin {
    pub(crate) fn new(client: VersionedSerialSocket) -> Self {
        Self(client)
    }

    /// Creates a new admin connection using the current profile from `~/.fluvio/config`
    ///
    /// This will attempt to read a Fluvio cluster configuration from
    /// your `~/.fluvio/config` file, or create one with default settings
    /// if you don't have one. If you want to specify a configuration,
    /// see [`connect_with_config`] instead.
    ///
    /// The admin interface requires you to have administrator privileges
    /// on the cluster which you are connecting to. If you don't have the
    /// appropriate privileges, this connection will fail.
    ///
    /// # Example
    ///
    /// ```no_run
    /// # use fluvio::{FluvioAdmin, FluvioError};
    /// # async fn do_connect() -> Result<(), FluvioError> {
    /// let admin = FluvioAdmin::connect().await?;
    /// # Ok(())
    /// # }
    /// ```
    ///
    /// [`connect_with_config`]: ./struct.FluvioAdmin.html#method.connect_with_config
    pub async fn connect() -> Result<Self, FluvioError> {
        let config_file = ConfigFile::load_default_or_new()?;
        let cluster_config = config_file.config().current_cluster()?;
        Self::connect_with_config(cluster_config).await
    }

    /// Creates a new admin connection using custom configurations
    ///
    /// The admin interface requires you to have administrator privileges
    /// on the cluster which you are connecting to. If you don't have the
    /// appropriate privileges, this connection will fail.
    ///
    /// # Example
    ///
    /// ```no_run
    /// # use fluvio::{FluvioAdmin, FluvioError};
    /// use fluvio::config::ConfigFile;
    /// #  async fn do_connect_with_config() -> Result<(), FluvioError> {
    /// let config_file = ConfigFile::load_default_or_new()?;
    /// let fluvio_config = config_file.config().current_cluster().unwrap();
    /// let admin = FluvioAdmin::connect_with_config(fluvio_config).await?;
    /// # Ok(())
    /// # }
    /// ```
    pub async fn connect_with_config(config: &FluvioConfig) -> Result<Self, FluvioError> {
<<<<<<< HEAD
        let connector = FluvioConnector::try_from(config.tls.clone())?;
=======
        let connector = DomainConnector::try_from(config.tls.clone())?;
>>>>>>> 68d70111
        let config = ClientConfig::new(&config.endpoint, connector);
        let inner_client = config.connect().await?;
        debug!("connected to cluster at: {}", inner_client.config().addr());

        let (socket, config, versions) = inner_client.split();
        let socket = MultiplexerSocket::shared(socket);

        let versioned_socket = VersionedSerialSocket::new(socket, config, versions);
        Ok(Self(versioned_socket))
    }

    async fn send_receive<R>(&mut self, request: R) -> Result<R::Response, FluvioError>
    where
        R: AdminRequest + Send + Sync,
    {
        self.0.send_receive(request).await
    }

    /// create new object
    pub async fn create<S>(
        &mut self,
        name: String,
        dry_run: bool,
        spec: S,
    ) -> Result<(), FluvioError>
    where
        S: Into<AllCreatableSpec>,
    {
        let create_request = CreateRequest {
            name,
            dry_run,
            spec: spec.into(),
        };

        self.send_receive(create_request).await?.as_result()?;

        Ok(())
    }

    /// delete object by key
    /// key is depend on spec, most are string but some allow multiple types
    pub async fn delete<S, K>(&mut self, key: K) -> Result<(), FluvioError>
    where
        S: DeleteSpec,
        K: Into<S::DeleteKey>,
    {
        let delete_request = S::into_request(key);
        self.send_receive(delete_request).await?.as_result()?;
        Ok(())
    }

    pub async fn list<S, F>(&mut self, filters: F) -> Result<Vec<Metadata<S>>, FluvioError>
    where
        S: ListSpec + Encoder + Decoder,
        S::Status: Encoder + Decoder,
        F: Into<Vec<S::Filter>>,
        ListResponse: TryInto<Vec<Metadata<S>>>,
        <ListResponse as TryInto<Vec<Metadata<S>>>>::Error: Display,
    {
        use std::io::Error;
        use std::io::ErrorKind;

        let list_request = S::into_list_request(filters.into());

        let response = self.send_receive(list_request).await?;

        response
            .try_into()
            .map_err(|err| Error::new(ErrorKind::Other, format!("can't convert: {}", err)).into())
    }

    /*
    /// Connect to replica leader for a topic/partition
    async fn find_replica_for_topic_partition(
        &mut self,
        topic: &str,
        partition: i32,
    ) -> Result<Self::Leader, ClientError> {
        debug!(
            "trying to find replica for topic: {}, partition: {}",
            topic, partition
        );

        let topic_comp_resp = self.get_topic_composition(topic).await?;

        trace!("topic composition: {:#?}", topic_comp_resp);

        let mut topics_resp = topic_comp_resp.topics;
        let spus_resp = topic_comp_resp.spus;

        // there must be one topic in reply
        if topics_resp.len() != 1 {
            return Err(ClientError::IoError(IoError::new(
                ErrorKind::InvalidData,
                format!("topic error: expected 1 topic, found {}", topics_resp.len()),
            )));
        }

        let topic_resp = topics_resp.remove(0);

        if topic_resp.error_code != FlvErrorCode::None {
            if topic_resp.error_code == FlvErrorCode::TopicNotFound {
                return Err(ClientError::TopicNotFound(topic.to_owned()));
            } else {
                return Err(ClientError::IoError(IoError::new(
                    ErrorKind::InvalidData,
                    format!(
                        "error during topic lookup: {}",
                        topic_resp.error_code.to_sentence()
                    ),
                )));
            }
        }
        // lookup leader
        for partition_resp in topic_resp.partitions {
            if partition_resp.partition_idx == partition {
                // check for errors
                if partition_resp.error_code != FlvErrorCode::None {
                    return Err(ClientError::IoError(IoError::new(
                        ErrorKind::InvalidData,
                        format!(
                            "topic-composition partition error: {}",
                            topic_resp.error_code.to_sentence()
                        ),
                    )));
                }

                // traverse spus and find leader
                let leader_id = partition_resp.leader_id;
                for spu_resp in &spus_resp {
                    if spu_resp.spu_id == leader_id {
                        // check for errors
                        if spu_resp.error_code != FlvErrorCode::None {
                            return Err(ClientError::IoError(IoError::new(
                                ErrorKind::InvalidData,
                                format!(
                                    "problem with partition look up {}:{} error: {}",
                                    topic,
                                    partition,
                                    topic_resp.error_code.to_sentence()
                                ),
                            )));
                        }

                        debug!("spu {}/{}: is leader", spu_resp.host, spu_resp.port);

                        let mut leader_client_config = self.0.config().clone();
                        let addr: ServerAddress = spu_resp.into();
                        leader_client_config.set_addr(addr.to_string());

                        let client = leader_client_config.connect().await?;
                        let leader_config = ReplicaLeaderConfig::new(topic.to_owned(), partition);
                        return Ok(SpuReplicaLeader::new(leader_config, client));
                    }
                }
            }
        }

        Err(ClientError::PartitionNotFound(topic.to_owned(), partition))
    }
    */
}<|MERGE_RESOLUTION|>--- conflicted
+++ resolved
@@ -7,7 +7,6 @@
 use dataplane::core::Decoder;
 use fluvio_sc_schema::objects::{Metadata, AllCreatableSpec};
 use fluvio_sc_schema::AdminRequest;
-<<<<<<< HEAD
 
 use fluvio_socket::AllMultiplexerSocket;
 
@@ -17,11 +16,9 @@
 #[cfg(target_arch = "wasm32")]
 use fluvio_socket::WebSocketConnector as FluvioConnector;
 
-=======
 use fluvio_socket::FlvSocketError;
 use fluvio_socket::MultiplexerSocket;
 //use fluvio_future::native_tls::AllDomainConnector;
->>>>>>> 68d70111
 
 use crate::sockets::{ClientConfig, VersionedSerialSocket, SerialFrame};
 use crate::{FluvioError, FluvioConfig};
@@ -114,11 +111,7 @@
     /// # }
     /// ```
     pub async fn connect_with_config(config: &FluvioConfig) -> Result<Self, FluvioError> {
-<<<<<<< HEAD
-        let connector = FluvioConnector::try_from(config.tls.clone())?;
-=======
         let connector = DomainConnector::try_from(config.tls.clone())?;
->>>>>>> 68d70111
         let config = ClientConfig::new(&config.endpoint, connector);
         let inner_client = config.connect().await?;
         debug!("connected to cluster at: {}", inner_client.config().addr());

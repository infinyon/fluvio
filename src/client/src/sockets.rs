use std::default::Default;
use std::fmt;
use std::fmt::Display;
use std::sync::Arc;

use tracing::{debug, trace};
use async_trait::async_trait;

use dataplane::api::RequestMessage;
use dataplane::api::Request;
use dataplane::versions::{ApiVersions, ApiVersionsRequest, ApiVersionsResponse};
<<<<<<< HEAD

use fluvio_socket::{AllFlvSocket, AllMultiplexerSocket};

#[cfg(not(target_arch = "wasm32"))]
use fluvio_future::native_tls::AllDomainConnector as FluvioConnector;

#[cfg(target_arch = "wasm32")]
use fluvio_socket:: WebSocketConnector as FluvioConnector;
=======
use fluvio_socket::FlvSocketError;
use fluvio_socket::{FlvSocket, SharedMultiplexerSocket};
use fluvio_future::net::{DomainConnector, DefaultTcpDomainConnector};
>>>>>>> 68d70111

use crate::FluvioError;

/// Frame with request and response
#[async_trait]
pub(crate) trait SerialFrame: Display {
    /// client config
    fn config(&self) -> &ClientConfig;

    /// create new request based on version
    fn new_request<R>(&self, request: R, version: Option<i16>) -> RequestMessage<R>
    where
        R: Request + Send,
    {
        let mut req_msg = RequestMessage::new_request(request);
        req_msg
            .get_mut_header()
            .set_client_id(&self.config().client_id);

        if let Some(ver) = version {
            req_msg.get_mut_header().set_api_version(ver);
        }
        req_msg
    }

    /// send and receive
    async fn send_receive<R>(&mut self, request: R) -> Result<R::Response, FluvioError>
    where
        R: Request + Send + Sync;
}

/// This sockets knows about support versions
/// Version information are automatically  insert into request
pub struct VersionedSocket {
    socket: FlvSocket,
    config: Arc<ClientConfig>,
    versions: Versions,
}

impl fmt::Display for VersionedSocket {
    fn fmt(&self, f: &mut fmt::Formatter) -> fmt::Result {
        write!(f, "config {}", self.config)
    }
}

#[async_trait]
impl SerialFrame for VersionedSocket {
    fn config(&self) -> &ClientConfig {
        &self.config
    }

    /// send and wait for reply
    async fn send_receive<R>(&mut self, request: R) -> Result<R::Response, FluvioError>
    where
        R: Request + Send + Sync,
    {
        let req_message = self.send_request(request).await?;

        // send request & save response
        Ok(self.socket
            .get_mut_stream()
            .next_response(&req_message)
            .await
            .map(|res_msg| res_msg.response)?)
    }
}

impl VersionedSocket {
    /// connect to end point and retrieve versions
    pub async fn connect(
        mut socket: FlvSocket,
        config: Arc<ClientConfig>,
    ) -> Result<Self, FluvioError> {
        // now get versions
        // Query for API versions
        let mut req_msg = RequestMessage::new_request(ApiVersionsRequest::default());
        req_msg.get_mut_header().set_client_id(&config.client_id);

        let response: ApiVersionsResponse = (socket.send(&req_msg).await?).response;
        let versions = Versions::new(response);

        trace!("versions: {:#?}", versions);

        Ok(Self {
            socket,
            config,
            versions,
        })
    }

    pub fn split(self) -> (FlvSocket, Arc<ClientConfig>, Versions) {
        (self.socket, self.config, self.versions)
    }

    /// send request only
    pub async fn send_request<R>(&mut self, request: R) -> Result<RequestMessage<R>, FluvioError>
    where
        R: Request + Send + Sync,
    {
        trace!(
            "send API '{}' req to srv '{}'",
            R::API_KEY,
            self.config.addr()
        );

        let req_msg = self.new_request(request, self.versions.lookup_version(R::API_KEY));

        self.socket.get_mut_sink().send_request(&req_msg).await?;
        Ok(req_msg)
    }
}

/// Connection Config to any client
pub struct ClientConfig {
    addr: String,
    client_id: String,
<<<<<<< HEAD
    connector: FluvioConnector,
=======
    connector: DomainConnector,
>>>>>>> 68d70111
}

impl fmt::Display for ClientConfig {
    fn fmt(&self, f: &mut fmt::Formatter) -> fmt::Result {
        write!(f, "addr {}", self.addr)
    }
}

impl From<String> for ClientConfig {
    fn from(addr: String) -> Self {
        Self::with_addr(addr)
    }
}

impl ClientConfig {
<<<<<<< HEAD
    pub fn new<S: Into<String>>(addr: S, connector: FluvioConnector) -> Self {
=======
    pub fn new<S: Into<String>>(addr: S, connector: DomainConnector) -> Self {
>>>>>>> 68d70111
        Self {
            addr: addr.into(),
            client_id: "fluvio".to_owned(),
            connector,
        }
    }

    pub fn with_addr(addr: String) -> Self {
<<<<<<< HEAD
        Self::new(addr, FluvioConnector::default())
=======
        Self::new(addr, Box::new(DefaultTcpDomainConnector::default()))
>>>>>>> 68d70111
    }

    pub fn addr(&self) -> &str {
        &self.addr
    }

    /// set client id
    #[allow(unused)]
    pub fn set_client_id<S>(mut self, id: S) -> Self
    where
        S: Into<String>,
    {
        self.client_id = id.into();
        self
    }

    pub fn set_addr(&mut self, domain: String) {
        self.addr = domain
    }

    pub(crate) async fn connect(self) -> Result<VersionedSocket, FluvioError> {
        let socket = FlvSocket::connect_with_connector(&self.addr, self.connector.as_ref()).await?;
        VersionedSocket::connect(socket, Arc::new(self)).await
    }

    /// create new config with prefix add to domain, this is useful for SNI
    pub fn with_prefix_sni_domain(&self, prefix: &str) -> Self {
<<<<<<< HEAD
        let mut connector = self.connector.clone();
        #[cfg(not(target_arch = "wasm32"))]
        if let FluvioConnector::TlsDomain(domain_connector) = &mut connector {
            let new_domain = format!("{}.{}", prefix, domain_connector.domain());
            debug!(sni_domain = %new_domain);
            domain_connector.set_domain(new_domain);
        };
=======
        let new_domain = format!("{}.{}", prefix, self.connector.domain());
        debug!(sni_domain = %new_domain);
        let connector = self.connector.new_domain(new_domain);
>>>>>>> 68d70111

        Self {
            addr: self.addr.clone(),
            client_id: self.client_id.clone(),
            connector,
        }
    }
}

/// wrap around versions
#[derive(Clone, Debug)]
pub struct Versions {
    api_versions: ApiVersions,
    platform_version: semver::Version,
}

impl Versions {
    pub fn new(version_response: ApiVersionsResponse) -> Self {
        Self {
            api_versions: version_response.api_keys,
            platform_version: version_response.platform_version.to_semver(),
        }
    }

    /// Tells the platform version reported by the SC
    ///
    /// The platform version refers to the value in the VERSION
    /// file at the time the SC was compiled.
    pub fn platform_version(&self) -> &semver::Version {
        &self.platform_version
    }

    /// Given an API key, it returns max_version. None if not found
    pub fn lookup_version(&self, api_key: u16) -> Option<i16> {
        for version in &self.api_versions {
            if version.api_key == api_key as i16 {
                return Some(version.max_version);
            }
        }
        None
    }
}

/// Connection that perform request/response
pub struct VersionedSerialSocket {
<<<<<<< HEAD
    socket: Arc<AllMultiplexerSocket>,
    config: ClientConfig,
=======
    socket: SharedMultiplexerSocket,
    config: Arc<ClientConfig>,
>>>>>>> 68d70111
    versions: Versions,
}

impl fmt::Display for VersionedSerialSocket {
    fn fmt(&self, f: &mut fmt::Formatter) -> fmt::Result {
        write!(f, "config {}", self.config)
    }
}

impl VersionedSerialSocket {
    pub fn new(
<<<<<<< HEAD
        socket: Arc<AllMultiplexerSocket>,
        config: ClientConfig,
=======
        socket: SharedMultiplexerSocket,
        config: Arc<ClientConfig>,
>>>>>>> 68d70111
        versions: Versions,
    ) -> Self {
        Self {
            socket,
            config,
            versions,
        }
    }

    pub fn versions(&self) -> &Versions {
        &self.versions
    }
}

#[async_trait]
impl SerialFrame for VersionedSerialSocket {
    fn config(&self) -> &ClientConfig {
        &self.config
    }

    /// send and wait for reply serially
    async fn send_receive<R>(&mut self, request: R) -> Result<R::Response, FluvioError>
    where
        R: Request + Send + Sync,
    {
        let req_msg = self.new_request(request, self.versions.lookup_version(R::API_KEY));

        // send request & save response
        Ok(self.socket.send_and_receive(req_msg).await?)
    }
}<|MERGE_RESOLUTION|>--- conflicted
+++ resolved
@@ -9,7 +9,6 @@
 use dataplane::api::RequestMessage;
 use dataplane::api::Request;
 use dataplane::versions::{ApiVersions, ApiVersionsRequest, ApiVersionsResponse};
-<<<<<<< HEAD
 
 use fluvio_socket::{AllFlvSocket, AllMultiplexerSocket};
 
@@ -18,11 +17,9 @@
 
 #[cfg(target_arch = "wasm32")]
 use fluvio_socket:: WebSocketConnector as FluvioConnector;
-=======
 use fluvio_socket::FlvSocketError;
 use fluvio_socket::{FlvSocket, SharedMultiplexerSocket};
 use fluvio_future::net::{DomainConnector, DefaultTcpDomainConnector};
->>>>>>> 68d70111
 
 use crate::FluvioError;
 
@@ -139,11 +136,7 @@
 pub struct ClientConfig {
     addr: String,
     client_id: String,
-<<<<<<< HEAD
-    connector: FluvioConnector,
-=======
     connector: DomainConnector,
->>>>>>> 68d70111
 }
 
 impl fmt::Display for ClientConfig {
@@ -159,11 +152,7 @@
 }
 
 impl ClientConfig {
-<<<<<<< HEAD
-    pub fn new<S: Into<String>>(addr: S, connector: FluvioConnector) -> Self {
-=======
     pub fn new<S: Into<String>>(addr: S, connector: DomainConnector) -> Self {
->>>>>>> 68d70111
         Self {
             addr: addr.into(),
             client_id: "fluvio".to_owned(),
@@ -172,11 +161,7 @@
     }
 
     pub fn with_addr(addr: String) -> Self {
-<<<<<<< HEAD
-        Self::new(addr, FluvioConnector::default())
-=======
         Self::new(addr, Box::new(DefaultTcpDomainConnector::default()))
->>>>>>> 68d70111
     }
 
     pub fn addr(&self) -> &str {
@@ -204,7 +189,7 @@
 
     /// create new config with prefix add to domain, this is useful for SNI
     pub fn with_prefix_sni_domain(&self, prefix: &str) -> Self {
-<<<<<<< HEAD
+        /*
         let mut connector = self.connector.clone();
         #[cfg(not(target_arch = "wasm32"))]
         if let FluvioConnector::TlsDomain(domain_connector) = &mut connector {
@@ -212,11 +197,10 @@
             debug!(sni_domain = %new_domain);
             domain_connector.set_domain(new_domain);
         };
-=======
+        */
         let new_domain = format!("{}.{}", prefix, self.connector.domain());
         debug!(sni_domain = %new_domain);
         let connector = self.connector.new_domain(new_domain);
->>>>>>> 68d70111
 
         Self {
             addr: self.addr.clone(),
@@ -262,13 +246,9 @@
 
 /// Connection that perform request/response
 pub struct VersionedSerialSocket {
-<<<<<<< HEAD
-    socket: Arc<AllMultiplexerSocket>,
-    config: ClientConfig,
-=======
+    //socket: Arc<AllMultiplexerSocket>,
     socket: SharedMultiplexerSocket,
     config: Arc<ClientConfig>,
->>>>>>> 68d70111
     versions: Versions,
 }
 
@@ -280,13 +260,8 @@
 
 impl VersionedSerialSocket {
     pub fn new(
-<<<<<<< HEAD
         socket: Arc<AllMultiplexerSocket>,
-        config: ClientConfig,
-=======
-        socket: SharedMultiplexerSocket,
         config: Arc<ClientConfig>,
->>>>>>> 68d70111
         versions: Versions,
     ) -> Self {
         Self {

--- conflicted
+++ resolved
@@ -6,17 +6,10 @@
 use tracing::info;
 use serde::{Deserialize, Serialize};
 use fluvio_future::net::{DomainConnector, DefaultTcpDomainConnector};
-<<<<<<< HEAD
-#[cfg(not(target_arch = "wasm32"))]
-=======
->>>>>>> f78f77f9
 use fluvio_future::native_tls::{
     TlsDomainConnector, ConnectorBuilder, IdentityBuilder, X509PemBuilder, PrivateKeyBuilder,
     CertBuilder, TlsAnonymousConnector,
 };
-
-#[cfg(target_arch = "wasm32")]
-use fluvio_socket::WebSocketConnector as FluvioConnector;
 
 /// Describes whether or not to use TLS and how
 #[derive(Debug, Clone, PartialEq, Serialize, Deserialize)]
@@ -201,11 +194,6 @@
     pub ca_cert: PathBuf,
 }
 
-<<<<<<< HEAD
-#[cfg(not(target_arch = "wasm32"))]
-impl TryFrom<TlsPolicy> for FluvioConnector {
-=======
->>>>>>> f78f77f9
 impl TryFrom<TlsPolicy> for DomainConnector {
     type Error = IoError;
 
@@ -266,13 +254,4 @@
             }
         }
     }
-}
-
-#[cfg(target_arch = "wasm32")]
-impl TryFrom<TlsPolicy> for FluvioConnector {
-    type Error = IoError;
-
-    fn try_from(_config: TlsPolicy) -> Result<Self, Self::Error> {
-        Ok(Self::default())
-    }
 }
use std::{collections::HashMap, path::Path};
use std::io::{Error as IoError, ErrorKind as IoErrorKind};
use std::os::unix::io::AsRawFd;

use log::{debug, trace};
use x509_parser::{certificate::X509Certificate, parse_x509_certificate};
use async_trait::async_trait;

use fluvio_future::{net::TcpStream, openssl::DefaultServerTlsStream};
use fluvio_protocol::api::{RequestMessage, ResponseMessage};
use flv_tls_proxy::authenticator::Authenticator;

use super::request::{AuthRequest};

#[derive(Debug)]
struct ScopeBindings(HashMap<String, Vec<String>>);

impl ScopeBindings {
    pub fn load(scope_binding_file_path: &Path) -> Result<Self, IoError> {
        let file = std::fs::read_to_string(scope_binding_file_path)?;
        let scope_bindings = Self(serde_json::from_str(&file)?);
        debug!("scope bindings loaded {:?}", scope_bindings);
        Ok(scope_bindings)
    }
    pub fn get_scopes(&self, principal: &str) -> Vec<String> {
        trace!("getting scopes for principal {:?}", principal);
        if let Some(scopes) = self.0.get(principal) {
            trace!("scopes found for principal {:?}: {:?}", principal, scopes);
            scopes.clone()
        } else {
            trace!("scopes not found for principal {:?}", principal);
            Vec::new()
        }
    }
}

#[derive(Debug)]
pub struct X509Authenticator {
    scope_bindings: ScopeBindings,
}

impl X509Authenticator {
    pub fn new(scope_binding_file_path: &Path) -> Self {
        Self {
            scope_bindings: ScopeBindings::load(scope_binding_file_path)
                .expect("unable to create ScopeBindings"),
        }
    }

    async fn send_authorization_request(
        tcp_stream: &TcpStream,
        authorization_request: AuthRequest,
    ) -> Result<bool, IoError> {
<<<<<<< HEAD
        let mut socket = fluvio_socket::FlvSocket::from_stream(
=======
        let mut socket = fluvio_socket::FluvioSocket::from_stream(
            Box::new(tcp_stream.clone()),
>>>>>>> f78f77f9
            Box::new(tcp_stream.clone()),
            tcp_stream.as_raw_fd(),
        );

        let request_message = RequestMessage::new_request(authorization_request);

        let ResponseMessage { response, .. } =
            socket
                .send(&request_message)
                .await
                .map_err(|err| match err {
                    fluvio_socket::FlvSocketError::IoError(source) => source,
                    fluvio_socket::FlvSocketError::SocketClosed => {
                        IoError::new(IoErrorKind::BrokenPipe, "connection closed")
                    }
                    fluvio_socket::FlvSocketError::SendFileError { .. } => {
                        panic!("shoud not be doing zero copy here")
                    }
                })?;

        Ok(response.success)
    }

    fn principal_from_tls_stream(tls_stream: &DefaultServerTlsStream) -> Result<String, IoError> {
        trace!("tls_stream {:?}", tls_stream);

        let peer_certificate = tls_stream.peer_certificate();

        trace!("peer_certificate {:?}", peer_certificate);

        let client_certificate = tls_stream.peer_certificate().ok_or(IoErrorKind::NotFound)?;

        trace!("client_certificate {:?}", tls_stream);

        let principal = Self::principal_from_raw_certificate(
            &client_certificate
                .to_der()
                .map_err(|err| err.into_io_error())?,
        )?;

        Ok(principal)
    }

    fn principal_from_raw_certificate(certificate_bytes: &[u8]) -> Result<String, IoError> {
        parse_x509_certificate(certificate_bytes)
            .map_err(|err| IoError::new(IoErrorKind::InvalidData, err))
            .and_then(|(_, parsed_cert)| Self::common_name_from_parsed_certificate(parsed_cert))
    }

    fn common_name_from_parsed_certificate(
        certificate: X509Certificate,
    ) -> Result<String, IoError> {
        certificate
            .subject()
            .iter_common_name()
            .next()
            .ok_or_else(|| IoErrorKind::NotFound.into())
            .and_then(|cn_atv| {
                cn_atv
                    .as_str()
                    .map(|cn_str| {
                        let cn_string = cn_str.to_owned();
                        debug!("common_name from cert: {:?}", cn_string);
                        cn_string
                    })
                    .map_err(|err| IoError::new(IoErrorKind::InvalidData, err))
            })
    }
}

#[async_trait]
impl Authenticator for X509Authenticator {
    async fn authenticate(
        &self,
        incoming_tls_stream: &DefaultServerTlsStream,
        target_tcp_stream: &TcpStream,
    ) -> Result<bool, IoError> {
        let principal = Self::principal_from_tls_stream(incoming_tls_stream)?;
        let scopes = self.scope_bindings.get_scopes(&principal);
        let authorization_request = AuthRequest::new(principal, scopes);
        let success =
            Self::send_authorization_request(&target_tcp_stream, authorization_request).await?;
        Ok(success)
    }
}

#[cfg(test)]
mod tests {
    use super::X509Authenticator;

    #[test]
    fn test_principal_from_raw_certificate() {
        let (_, pem) = x509_parser::prelude::parse_x509_pem(TEST_CERTIFICATE.as_bytes()).unwrap();
        let common_name = X509Authenticator::principal_from_raw_certificate(&pem.contents).unwrap();
        assert_eq!(common_name, "root".to_owned());
    }

    const TEST_CERTIFICATE: &str = r#"-----BEGIN CERTIFICATE-----
MIIG1jCCBL6gAwIBAgIUJA7m5OdyaHO9TosR3zZDH7kuP7AwDQYJKoZIhvcNAQEL
BQAwgZMxCzAJBgNVBAYTAlVTMQswCQYDVQQIDAJDQTEUMBIGA1UEBwwLU2FudGEg
Q2xhcmExETAPBgNVBAoMCEluZmlueW9uMRUwEwYDVQQLDAxGbHV2aW8gQ2xvdWQx
EjAQBgNVBAMMCWZsdXZpby5pbzEjMCEGCSqGSIb3DQEJARYUc3VwcG9ydEBpbmZp
bnlvbi5jb20wHhcNMjAxMDIzMTkyNDI5WhcNMzUxMDIwMTkyNDI5WjBcMQ0wCwYD
VQQDDARyb290MQswCQYDVQQGEwJVUzEdMBsGA1UECgwURGVmaW5pdGVseSBSZWFs
IEluYy4xHzAdBgkqhkiG9w0BCQEWEHVzZXJAZXhhbXBsZS5jb20wggIiMA0GCSqG
SIb3DQEBAQUAA4ICDwAwggIKAoICAQCkDZzTCwI76l7O1HCm7uR3rCdbZHhMMpT5
WpxIRnVhlsasVV+6aTTeEBJj3ZZZsEVL6IqqwTF12O99Ml5pAXWzIMluNfq4S5Di
6jDgJk6GQflNLuJJST/4C75g7YVxW/UhbSpFhfKl8LPMxpRbU+DOVnuFj3/pX6+l
AL9PRivW6Vm43n7CqIGypWqfl87fvQP5dGfObTc2n/0+CqmQkO1m136N0dFD5tP6
G8mPjtI0ZadIlT7OrZs4/CBzgNvHwj03T05714ZVBt4WDGJcfnUYCOV3nSc3Niox
OouVkdceOU0YO7h3WjKWjTus7ZsfwBTJnd6RIRi4zrDTpDQ/yYFqNp1OcPfgq4Zz
x9ZJqJnXSD6udwOVMxUwoEteOO7X+096Rn0RGSkJBJmiQDZkJTxhVKxSC9jJvIjp
hrxYx23AZ6KRdCWYKHNVc8/YruBULhBhGwYU1BGhlO9JImGk2b1OtPDma8YyY4S9
7xpAAph5S4X2SMZoLCBLkWtCEkMn6ZMZneKcGX9XefinMflfVP9AFIKIVnCRuJ4x
LmsfaElPNYt0iLz/TJMKw+8ijJwXl3CHgU0uDr975DPCKZq5ohd/ZWRQBGaNVc8c
2Q8+fIsDUiY347qmfvQwuXmmrD2arWjcpO+5sCPqR2bKzkWpKNkez+jy6Aw00uol
MD/hN4+yjwIDAQABo4IBVjCCAVIwDAYDVR0TAQH/BAIwADALBgNVHQ8EBAMCBsAw
HQYDVR0OBBYEFKTyPAYHFdXqkVkEAGhdOvQ4bZCiMIHTBgNVHSMEgcswgciAFGNr
cD3lSozKra84iEW1otyO0X3xoYGZpIGWMIGTMQswCQYDVQQGEwJVUzELMAkGA1UE
CAwCQ0ExFDASBgNVBAcMC1NhbnRhIENsYXJhMREwDwYDVQQKDAhJbmZpbnlvbjEV
MBMGA1UECwwMRmx1dmlvIENsb3VkMRIwEAYDVQQDDAlmbHV2aW8uaW8xIzAhBgkq
hkiG9w0BCQEWFHN1cHBvcnRAaW5maW55b24uY29tghRsidtXGE27gwNjHmTJqaji
oRMORjBABgNVHREEOTA3gglmbHV2aW8uaW+CD2Nsb3VkLmZsdXZpby5pb4ILKi5m
bHV2aW8uaW+CDGZsdXZpby5sb2NhbDANBgkqhkiG9w0BAQsFAAOCAgEAY4po6eBn
HEJFvmF8sfkluqvRe1vgIMPCPpmukeH9osh8Eab9HKkluHBwIXEI8n0qwR3fdOxQ
YQulxZtF/WzcQyOFW0y3MiVWMLyuVHnXhIvrQtlqTDt6Mwzb2N21b6/CNfw4jQAY
yXDeAI3Q7UB9dqLeTzo44m8Hw14JoIDXVUAfoJP5vsAg6LKNOM3kRZdDylgQOOiv
WhLi7Ohl1brEdX0AqX+HeUfaWApyXe6pZUiPn+WX1+a4H2d2W+eMmUrH4mm3pp0Z
41VmWroHMyksB0z8JF+t9f0OQSwH7jy0HfzoPLUAlV9ORCASqq9cMw8Fpg9Q8zNB
y2+jflSrMJcepL3GqLCHXJhvxZbkp1cRGkgeHM8O7TRFQgWaspD37CqVf118Hadh
jRk2hhQVwCFt3Jq/1WpLLaS97K7GmalZp4CbyfGJgOva1oc7USxCkovbM1I5Efme
2Qk7y5V0HEcEfrBCFdekuReM+4/q8iSHd/Mg+WdHO8M63dazYPhVQNs0TPtpWPLf
STAyKOaZ+QCRP9o2UiooNgENgFdXgiYzmilZccczEd9Q2ejYv2207D/Qhm59gyCw
mzLjzLINLWrcsi0rG261ou87AulxYP0QXnTFwnr6IinsnAKQhrZqRwBMqgzD4TVz
9yRsdBnrZVYxKKafmgz9omKDVFUVEtd39oo=
-----END CERTIFICATE-----"#;
}<|MERGE_RESOLUTION|>--- conflicted
+++ resolved
@@ -51,12 +51,8 @@
         tcp_stream: &TcpStream,
         authorization_request: AuthRequest,
     ) -> Result<bool, IoError> {
-<<<<<<< HEAD
-        let mut socket = fluvio_socket::FlvSocket::from_stream(
-=======
         let mut socket = fluvio_socket::FluvioSocket::from_stream(
             Box::new(tcp_stream.clone()),
->>>>>>> f78f77f9
             Box::new(tcp_stream.clone()),
             tcp_stream.as_raw_fd(),
         );

use serde::{Serialize, Deserialize};

use futures_util::stream::StreamExt;

use fluvio_protocol::api::{ResponseMessage};
use fluvio_socket::FluvioSocket;

use super::request::{AuthorizationScopes, AuthorizationApiRequest, AuthResponse};

#[derive(Debug, Default, Clone, Deserialize, Serialize)]
pub struct X509Identity {
    pub principal: String,
    pub scopes: AuthorizationScopes,
}

impl X509Identity {
    pub fn new(principal: String, scopes: AuthorizationScopes) -> Self {
        Self { principal, scopes }
    }

    pub fn scopes(&self) -> &AuthorizationScopes {
        &self.scopes
    }

    /// extract x509 identity from TCP Socket
<<<<<<< HEAD
    pub async fn create_from_connection(socket: &mut FlvSocket) -> Result<Self, std::io::Error> {
=======
    pub async fn create_from_connection(socket: &mut FluvioSocket) -> Result<Self, std::io::Error> {
>>>>>>> f78f77f9
        let identity = {
            let stream = &mut socket.get_mut_stream();

            let mut api_stream = stream.api_stream::<AuthorizationApiRequest, _>();

            if let Some(msg) = api_stream.next().await {
                match msg {
                    Ok(req_msg) => match req_msg {
                        AuthorizationApiRequest::AuthRequest(req_msg) => Self {
                            scopes: req_msg.request.scopes,
                            principal: req_msg.request.principal,
                        },
                    },
                    Err(_e) => {
                        return Err(std::io::Error::new(
                            std::io::ErrorKind::Interrupted,
                            "connection closed",
                        ))
                    }
                }
            } else {
                tracing::trace!("client connect terminated");
                return Err(std::io::Error::new(
                    std::io::ErrorKind::Interrupted,
                    "connection closed",
                ));
            }
        };

        let sink = &mut socket.get_mut_sink();

        let response = AuthResponse { success: true };

        let msg = ResponseMessage {
            correlation_id: 0,
            response,
        };

        let version = 1;

        if let Ok(()) = sink.send_response(&msg, version).await {
            Ok(identity)
        } else {
            Err(std::io::Error::new(
                std::io::ErrorKind::Interrupted,
                "connection interrupted during response",
            ))
        }
    }
}<|MERGE_RESOLUTION|>--- conflicted
+++ resolved
@@ -23,11 +23,7 @@
     }
 
     /// extract x509 identity from TCP Socket
-<<<<<<< HEAD
-    pub async fn create_from_connection(socket: &mut FlvSocket) -> Result<Self, std::io::Error> {
-=======
     pub async fn create_from_connection(socket: &mut FluvioSocket) -> Result<Self, std::io::Error> {
->>>>>>> f78f77f9
         let identity = {
             let stream = &mut socket.get_mut_stream();
 

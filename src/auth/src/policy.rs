use std::fmt::Debug;

use async_trait::async_trait;
use serde::{Deserialize, Serialize};

use fluvio_controlplane_metadata::extended::ObjectType;
<<<<<<< HEAD
use fluvio_socket::FlvSocket;
=======
use fluvio_socket::FluvioSocket;
>>>>>>> f78f77f9

use super::AuthError;

#[derive(Debug, Clone, PartialEq, Hash, Eq, Deserialize, Serialize)]
pub enum TypeAction {
    Create,
    Read,
}

pub enum InstanceAction {
    Delete,
}

#[async_trait]
pub trait AuthContext {
    /// check if any allow type specific action can be allowed
    async fn allow_type_action(
        &self,
        ty: ObjectType,
        action: TypeAction,
    ) -> Result<bool, AuthError>;

    /// check if specific instance of action can be permitted
    async fn allow_instance_action(
        &self,
        ty: ObjectType,
        action: InstanceAction,
        key: &str,
    ) -> Result<bool, AuthError>;
}

#[async_trait]
pub trait Authorization {
    type Context: AuthContext;

    /// create auth context
<<<<<<< HEAD
    async fn create_auth_context(&self, socket: &mut FlvSocket)
        -> Result<Self::Context, AuthError>;
=======
    async fn create_auth_context(
        &self,
        socket: &mut FluvioSocket,
    ) -> Result<Self::Context, AuthError>;
>>>>>>> f78f77f9
}<|MERGE_RESOLUTION|>--- conflicted
+++ resolved
@@ -4,11 +4,7 @@
 use serde::{Deserialize, Serialize};
 
 use fluvio_controlplane_metadata::extended::ObjectType;
-<<<<<<< HEAD
-use fluvio_socket::FlvSocket;
-=======
 use fluvio_socket::FluvioSocket;
->>>>>>> f78f77f9
 
 use super::AuthError;
 
@@ -45,13 +41,8 @@
     type Context: AuthContext;
 
     /// create auth context
-<<<<<<< HEAD
-    async fn create_auth_context(&self, socket: &mut FlvSocket)
-        -> Result<Self::Context, AuthError>;
-=======
     async fn create_auth_context(
         &self,
         socket: &mut FluvioSocket,
     ) -> Result<Self::Context, AuthError>;
->>>>>>> f78f77f9
 }
--- conflicted
+++ resolved
@@ -17,19 +17,13 @@
 pin-utils = "0.1.0-alpha.4"
 event-listener = "2.2.0"
 tokio = { version = "0.2.21", features = ["macros"] }
-<<<<<<< HEAD
+
+# Fluvio dependencies
+fluvio-types = { version = "0.2.0", path = "../types" }
+kf-socket = { version = "2.0.0", path = "../kf-socket" }
 kf-protocol = { version = "3.0.0" }
 flv-future-aio = { version = "2.2.1", features = ["tls"] }
-kf-socket = { version = "2.0.0", path = "../kf-socket" }
-flv-types = { version = "0.2.0", path = "../types" }
-=======
 
-# Fluvio dependencies
-fluvio-types = { version = "0.1.0", path = "../types" }
-kf-socket = { version = "2.0.0", path = "../kf-socket" }
-kf-protocol = { version = "2.0.0" }
-flv-future-aio = { version = "2.2.1", features = ["tls"] }
->>>>>>> 2a2457df
 
 [dev-dependencies]
 flv-future-aio = { version = "2.2.1", features = ["fixture"] }

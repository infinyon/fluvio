//!
//! # CLI for Streaming Controller
//!
//! Command line interface to provision SC id and bind-to server/port.
//! Parameters are overwritten in the following sequence:
//!     1) default values
//!     2) custom configuration if provided, or default configuration (if not)
//!     3) cli parameters
//!
use std::process;
use std::io::Error as IoError;
use std::io::ErrorKind;
use std::path::PathBuf;
//use std::convert::TryFrom;

use tracing::info;
use tracing::debug;
use structopt::StructOpt;

use fluvio_types::print_cli_err;
use k8_client::K8Config;
use fluvio_future::tls::TlsAcceptor;
use fluvio_future::tls::AcceptorBuilder;

use crate::services::auth::basic::BasicRbacPolicy;
use crate::error::ScError;
use crate::config::ScConfig;

type Config = (ScConfig, Option<BasicRbacPolicy>);

/// cli options
#[derive(Debug, StructOpt, Default)]
#[structopt(name = "sc-server", about = "Streaming Controller")]
pub struct ScOpt {
    #[structopt(long)]
    /// Address for external service
    bind_public: Option<String>,

    #[structopt(long)]
    /// Address for internal service
    bind_private: Option<String>,

    // k8 namespace
    #[structopt(short = "n", long = "namespace", value_name = "namespace")]
    namespace: Option<String>,

    #[structopt(flatten)]
    tls: TlsConfig,

<<<<<<< HEAD
    #[structopt(long)]
    /// file path of role binding map
    x509_auth_scopes: Option<String>,
=======
    #[structopt(
        short = "a",
        long = "authorization",
        value_name = "authorization policy path"
    )]
    auth_policy: Option<PathBuf>,
>>>>>>> 2ba2271a
}

impl ScOpt {
    #[allow(clippy::type_complexity)]
    fn get_sc_and_k8_config(
        mut self,
    ) -> Result<(Config, K8Config, Option<(String, TlsConfig)>), ScError> {
        let k8_config = K8Config::load().expect("no k8 config founded");

        // if name space is specified, use one from k8 config
        if self.namespace.is_none() {
            let k8_namespace = k8_config.namespace().to_owned();
            info!("using {} as namespace from kubernetes config", k8_namespace);
            self.namespace = Some(k8_namespace);
        }

        let (sc_config, tls_option) = self.as_sc_config()?;

        Ok((sc_config, k8_config, tls_option))
    }

    /// as sc configuration, 2nd part of tls configuration(proxy addr, tls config)
    #[allow(clippy::wrong_self_convention)]
    fn as_sc_config(self) -> Result<(Config, Option<(String, TlsConfig)>), IoError> {
        let mut config = ScConfig::default();

        // apply our option
        if let Some(public_addr) = self.bind_public {
            config.public_endpoint = public_addr;
        }

        if let Some(private_addr) = self.bind_private {
            config.private_endpoint = private_addr;
        }
        config.namespace = self.namespace.unwrap();

        /*
        // Set Configuration Authorzation Policy
        let policy = match self.auth_policy {
            // Lookup a policy from a path
            Some(p) => Some(BasicRbacPolicy::try_from(p)?),
            // Use root-only default policy if no policy path is found;
            None => None
        };
        */
        let policy = None;

        let tls = self.tls;

        // if tls is on, we need to assign public service(internal) to another port
        // because public is used by proxy which forward traffic to internal public port
        if tls.tls {
            let proxy_addr = config.public_endpoint.clone();
            debug!("using tls proxy addr: {}", proxy_addr);
            config.public_endpoint = tls.bind_non_tls_public.clone().ok_or_else(|| {
                IoError::new(
                    ErrorKind::NotFound,
                    "non tls addr for public must be specified",
                )
            })?;

            Ok(((config, policy), Some((proxy_addr, tls))))
        } else {
            Ok(((config, policy), None))
        }
    }

    pub fn parse_cli_or_exit(self) -> (Config, K8Config, Option<(String, TlsConfig)>) {
        match self.get_sc_and_k8_config() {
            Err(err) => {
                print_cli_err!(err);
                process::exit(-1);
            }
            Ok(config) => config,
        }
    }
}

#[derive(Debug, StructOpt, Clone, Default)]
pub struct TlsConfig {
    /// enable tls
    #[structopt(long)]
    tls: bool,

    /// TLS: path to server certificate
    #[structopt(long)]
    pub server_cert: Option<String>,

    #[structopt(long)]
    /// TLS: path to server private key
    pub server_key: Option<String>,

    /// TLS: enable client cert
    #[structopt(long)]
    pub enable_client_cert: bool,

    /// TLS: path to ca cert, required when client cert is enabled
    #[structopt(long)]
    pub ca_cert: Option<String>,

    #[structopt(long)]
    /// TLS: address of non tls public service, required
    bind_non_tls_public: Option<String>,
}

impl TlsConfig {
    pub fn try_build_tls_acceptor(&self) -> Result<TlsAcceptor, IoError> {
        let server_crt_path = self
            .server_cert
            .as_ref()
            .ok_or_else(|| IoError::new(ErrorKind::NotFound, "missing server cert"))?;
        info!("using server crt: {}", server_crt_path);
        let server_key_path = self
            .server_key
            .as_ref()
            .ok_or_else(|| IoError::new(ErrorKind::NotFound, "missing server key"))?;
        info!("using server key: {}", server_key_path);

        let builder = (if self.enable_client_cert {
            let ca_path = self
                .ca_cert
                .as_ref()
                .ok_or_else(|| IoError::new(ErrorKind::NotFound, "missing ca cert"))?;
            info!("using client cert CA path: {}", ca_path);
            AcceptorBuilder::new_client_authenticate(ca_path)?
        } else {
            info!("using tls anonymous access");
            AcceptorBuilder::new_no_client_authentication()
        })
        .load_server_certs(server_crt_path, server_key_path)?;

        Ok(builder.build())
    }
}<|MERGE_RESOLUTION|>--- conflicted
+++ resolved
@@ -47,18 +47,17 @@
     #[structopt(flatten)]
     tls: TlsConfig,
 
-<<<<<<< HEAD
-    #[structopt(long)]
-    /// file path of role binding map
+    #[structopt(
+        long = "authorization-scopes",
+        value_name = "authorization scopes path"
+    )]
     x509_auth_scopes: Option<String>,
-=======
+
     #[structopt(
-        short = "a",
-        long = "authorization",
+        long = "authorization-policy",
         value_name = "authorization policy path"
     )]
     auth_policy: Option<PathBuf>,
->>>>>>> 2ba2271a
 }
 
 impl ScOpt {

--- conflicted
+++ resolved
@@ -10,11 +10,7 @@
     use async_trait::async_trait;
 
     use fluvio_auth::{AuthContext, Authorization, TypeAction, InstanceAction, AuthError};
-<<<<<<< HEAD
-    use fluvio_socket::FlvSocket;
-=======
     use fluvio_socket::FluvioSocket;
->>>>>>> f78f77f9
     use fluvio_controlplane_metadata::extended::ObjectType;
 
     use crate::core::SharedContext;
@@ -44,11 +40,7 @@
 
         async fn create_auth_context(
             &self,
-<<<<<<< HEAD
-            _socket: &mut FlvSocket,
-=======
             _socket: &mut FluvioSocket,
->>>>>>> f78f77f9
         ) -> Result<Self::Context, AuthError> {
             Ok(RootAuthContext {})
         }

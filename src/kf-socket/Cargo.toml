[package]
name = "kf-socket"
version = "2.1.0"
edition = "2018"
authors = ["Fluvio Contributors <team@fluvio.io>"]
description = "Provide TCP socket wrapper using kafka protocol"
repository = "https://github.com/infinyon/fluvio"
license = "Apache-2.0"
categories = ["encoding"]


[dependencies]
tracing = "0.1.19"
bytes = "0.5.4"
futures = { version = "0.3.4" }
pin-utils = "0.1.0-alpha.4"
chashmap = "2.2.0"
async-mutex = "1.3.0"
event-listener = "2.0.0"
async-channel = "1.4.0"
tokio = { version = "0.2.21", features = ["macros"] }
tokio-util = { version = "0.3.1", features = ["codec", "compat"] }
async-trait = "0.1.21"
kf-protocol = { version = "3.0.0" }
flv-future-aio = { version = "2.2.1", features = ["tls"] }

[dev-dependencies]
log = "0.4.8"
<<<<<<< HEAD
flv-util = { version = "0.1.0", features = ["fixture"] }
=======
flv-util = { version = "0.3.2", features = ["fixture"]}
>>>>>>> b4d6e501
flv-future-aio = { version = "2.2.1", features = ["fixture"] }<|MERGE_RESOLUTION|>--- conflicted
+++ resolved
@@ -26,9 +26,5 @@
 
 [dev-dependencies]
 log = "0.4.8"
-<<<<<<< HEAD
-flv-util = { version = "0.1.0", features = ["fixture"] }
-=======
 flv-util = { version = "0.3.2", features = ["fixture"]}
->>>>>>> b4d6e501
 flv-future-aio = { version = "2.2.1", features = ["fixture"] }
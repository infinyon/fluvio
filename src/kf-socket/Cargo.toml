[package]
name = "kf-socket"
version = "2.1.0"
edition = "2018"
authors = ["Fluvio Contributors <team@fluvio.io>"]
description = "Provide TCP socket wrapper using kafka protocol"
repository = "https://github.com/infinyon/fluvio"
license = "Apache-2.0"
categories = ["encoding"]

[lib]
name = "kf_socket"
path = "src/lib.rs"

[dependencies]
tracing = "0.1.19"
bytes = "0.5.4"
futures = { version = "0.3.4" }
pin-utils = "0.1.0-alpha.4"
chashmap = "2.2.0"
async-mutex = "1.3.0"
event-listener = "2.0.0"
async-channel = "1.4.0"
tokio = { version = "0.2.21", features = ["macros"] }
tokio-util = { version = "0.3.1", features = ["codec", "compat"] }
async-trait = "0.1.21"
<<<<<<< HEAD
kf-protocol = { version = "3.0.0" }
=======

# Fluvio dependencies
>>>>>>> 2a2457df
flv-future-aio = { version = "2.2.1", features = ["tls"] }
kf-protocol = { version = "2.0.0" }

[dev-dependencies]
log = "0.4.8"

# Fluvio dependencies
flv-util = { version = "0.3.2", features = ["fixture"]}
flv-future-aio = { version = "2.2.1", features = ["fixture"] }<|MERGE_RESOLUTION|>--- conflicted
+++ resolved
@@ -24,14 +24,10 @@
 tokio = { version = "0.2.21", features = ["macros"] }
 tokio-util = { version = "0.3.1", features = ["codec", "compat"] }
 async-trait = "0.1.21"
-<<<<<<< HEAD
-kf-protocol = { version = "3.0.0" }
-=======
 
 # Fluvio dependencies
->>>>>>> 2a2457df
 flv-future-aio = { version = "2.2.1", features = ["tls"] }
-kf-protocol = { version = "2.0.0" }
+kf-protocol = { version = "3.0.0" }
 
 [dev-dependencies]
 log = "0.4.8"

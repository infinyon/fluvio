--- conflicted
+++ resolved
@@ -85,22 +85,6 @@
         K8Config::Pod(_) => {
             // ignore server check for pod
         }
-<<<<<<< HEAD
-    };
-
-    if !server_host.trim().is_empty() {
-        if IpAddr::from_str(&server_host).is_ok() {
-            return Err(CliError::Other(format!(
-                "Cluster in kube context cannot use IP address, please use minikube context: {}",
-                server_host
-            )));
-        };
-    } else {
-        return Err(CliError::Other(
-            "Cluster in kubectl context cannot have empty hostname".to_owned(),
-        ));
-    }
-=======
         K8Config::KubeConfig(config) => {
             let server_host = match get_cluster_server_host(config) {
                 Ok(server) => server,
@@ -112,15 +96,10 @@
                 }
             };
             if !server_host.trim().is_empty() {
-                match IpAddr::from_str(&server_host) {
-                    Ok(_) => {
-                        return Err(CliError::Other(
-                            format!("Cluster in kube context cannot use IP address, please use minikube context: {}", server_host),
-                        ));
-                    }
-                    Err(_) => {
-                        // ignore as it is expected to be a non IP address
-                    }
+                if IpAddr::from_str(&server_host).is_ok() {
+                    return Err(CliError::Other(
+                        format!("Cluster in kube context cannot use IP address, please use minikube context: {}", server_host),
+                    ));
                 };
             } else {
                 return Err(CliError::Other(
@@ -129,7 +108,6 @@
             }
         }
     };
->>>>>>> 7363bc12
 
     Ok(())
 }

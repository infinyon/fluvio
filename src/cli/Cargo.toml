--- conflicted
+++ resolved
@@ -20,11 +20,8 @@
 rustc_version = "0.2.3"
 
 [dependencies]
-<<<<<<< HEAD
 colored = "2.0.0"
-=======
 tracing = "0.1.19"
->>>>>>> 751a6247
 url = "2.1.1"
 semver = "0.10.0"
 bytes = "0.5.3"

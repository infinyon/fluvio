[package]
name = "flv-spu"
edition = "2018"
version = "1.0.0"
authors = ["fluvio.io"]


[[bin]]
name = "spu-server"
path = "src/main.rs"
doc = false

[dependencies]
log = "0.4.8"
tracing = "0.1.19"
tracing-futures = "0.2.4"
bytes = "0.5.3"
structopt = "0.3.5"
toml = "0.5.5"
futures = { version = "0.3.4" }
async-trait = "0.1.21"
serde_yaml = "0.8.8"
serde = { version = "1.0.103", features = ['derive'] }
chrono = { version = "0.4.6", features = ["serde"] }
chashmap = "2.2.0"
async-channel = "1.4.2"
async-rwlock = "1.1.0"
pin-utils = "0.1.0-alpha.4"
regex = "1.3.1"
tokio = { version = "0.2.21", features = ["macros"] }
event-listener = "2.4.0"
flv-future-aio = { version = "2.2.1" }
<<<<<<< HEAD
flv-util = { version = "0.3.0" }
kf-protocol = { version = "3.0.0" }
=======
flv-util = { version = "0.3.2" }
kf-protocol = { version = "2.0.0" } 
>>>>>>> b4d6e501
flv-tls-proxy = "0.1.0"
kf-socket = { path = "../kf-socket" }
kf-service = { path = "../kf-service" }
internal-api = { path = "../internal-api" }
spu-api = { path = "../spu-api", package = "flv-api-spu" }
flv-types = { path = "../types", version = "0.2.0" }
utils = { path = "../utils" }
flv-metadata-cluster = { path = "../metadata-cluster" }
flv-storage = { path = "../storage" }


[dev-dependencies]
flv-future-aio = { version = "2.2.1", features = ["fixture"] }
utils = { path = "../utils", features = ["fixture"] }<|MERGE_RESOLUTION|>--- conflicted
+++ resolved
@@ -30,13 +30,8 @@
 tokio = { version = "0.2.21", features = ["macros"] }
 event-listener = "2.4.0"
 flv-future-aio = { version = "2.2.1" }
-<<<<<<< HEAD
-flv-util = { version = "0.3.0" }
-kf-protocol = { version = "3.0.0" }
-=======
 flv-util = { version = "0.3.2" }
 kf-protocol = { version = "2.0.0" } 
->>>>>>> b4d6e501
 flv-tls-proxy = "0.1.0"
 kf-socket = { path = "../kf-socket" }
 kf-service = { path = "../kf-service" }

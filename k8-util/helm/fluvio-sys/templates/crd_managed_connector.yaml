--- conflicted
+++ resolved
@@ -31,18 +31,14 @@
                   type: string
                   minimum: 2
                   maximum: 100
-<<<<<<< HEAD
                 metadata:
                   type: object
                   x-kubernetes-preserve-unknown-fields: true
-                connectorVersion:
-=======
                 type:
                   type: string
                   minimum: 2
                   maximum: 100
                 version:
->>>>>>> 8d3181d1
                   type: string
                   minimum: 2
                   maximum: 100

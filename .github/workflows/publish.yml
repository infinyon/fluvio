name: Publish

on:
  push:
    branches: [master]
  workflow_dispatch:
    inputs:
      force:
        required: false
        description: "Set --force to force push this release"
        default: ""
      verbose:
        description: "Set --verbose to get verbose build output"
        required: false
        default: ""

env:
  VERBOSE: ${{ github.events.input.verbose }}
  FORCE_RELEASE: ${{ github.events.inputs.force }}

jobs:
  # Re-tag the docker image for this commit as 'latest'
  docker:
    name: Publish Docker Image
    runs-on: ubuntu-latest
    steps:
      - name: Login to Docker Hub
        run: docker login --username=${{ secrets.DOCKER_USERNAME }} --password=${{ secrets.DOCKER_PASSWORD }}
      - name: Publish latest development Fluvio Image
        run: |
          export VERSION="$(curl -fsS https://raw.githubusercontent.com/infinyon/fluvio/${{ github.sha }}/VERSION)"
          export TAG="${VERSION}-${{ github.sha }}"
          docker pull "infinyon/fluvio:${TAG}"
          docker tag "infinyon/fluvio:${TAG}" "infinyon/fluvio:latest"
          docker push "infinyon/fluvio:latest"

  # Publish the latest Helm chart, tagged with the version and the git commit.
  # Example tag: 0.7.4-alpha.0-abcdef, where abcdef is the git commit.
  # This job requires the docker image step to have completed successfully.
  helm:
    name: Publish Latest Helm Chart
    needs: docker
    runs-on: ubuntu-latest
    steps:
      - uses: actions/checkout@v2
      - name: Install Helm
        run: actions/ci-replace-helm.sh
        env:
          HELM_VERSION: v3.3.4
          OS: ${{ matrix.os }}
      - name: Install Helm Push plugin
        run: |
          helm plugin install https://github.com/chartmuseum/helm-push.git
          helm repo add chartmuseum https://gitops:${{ secrets.HELM_PASSWORD }}@charts.fluvio.io
          helm push k8-util/helm/fluvio-sys --version="$(cat VERSION)-$(git rev-parse HEAD)" chartmuseum
          helm push k8-util/helm/fluvio-app --version="$(cat VERSION)-$(git rev-parse HEAD)" chartmuseum

  # Download the `fluvio` release artifact for each target and publish them to packages.fluvio.io
  fluvio:
    name: Publish Fluvio CLI
    runs-on: ubuntu-latest
    env:
      AWS_ACCESS_KEY_ID: ${{ secrets.AWS_ACCESS_KEY_ID }}
      AWS_SECRET_ACCESS_KEY: ${{ secrets.AWS_SECRET_ACCESS_KEY }}
    steps:
      - name: Login GH CLI
        run: gh auth login --with-token < <(echo ${{ secrets.GITHUB_TOKEN }})
      - name: Install fluvio-package
        run: |
          curl -fsS https://packages.fluvio.io/v1/install.sh | bash
          ${HOME}/.fluvio/bin/fluvio install fluvio-package

      - name: Download dev release
        run: gh release download dev -R infinyon/fluvio

<<<<<<< HEAD
      - name: Prepare artifacts for publishing
        run: |
          mkdir -p target/x86_64-unknown-linux-musl/release/
          mv fluvio-x86_64-unknown-linux-musl target/x86_64-unknown-linux-musl/release/fluvio
          mv fluvio-run-x86_64-unknown-linux-musl target/x86_64-unknown-linux-musl/release/fluvio-run

          mkdir -p target/aarch64-unknown-linux-musl/release/
          mv fluvio-aarch64-unknown-linux-musl target/aarch64-unknown-linux-musl/release/fluvio

          mkdir -p target/armv7-unknown-linux-gnueabihf/release/
          mv fluvio-armv7-unknown-linux-gnueabihf target/armv7-unknown-linux-gnueabihf/release/fluvio

          mkdir -p target/x86_64-apple-darwin/release/
          mv fluvio-x86_64-apple-darwin target/x86_64-apple-darwin/release/fluvio
          
          mkdir -p target/aarch64-apple-darwin/release/
          mv fluvio-aarch64-apple-darwin target/aarch64-apple-darwin/release/fluvio
      - name: Publish to Fluvio Packages
        run: |
          export VERSION="$(curl -fsS https://raw.githubusercontent.com/infinyon/fluvio/${{ github.sha }}/VERSION)"
          ${HOME}/.fluvio/bin/fluvio package publish \
            --version="${VERSION}+${{ github.sha }}" \
            target/x86_64-unknown-linux-musl/release/fluvio \
            target/aarch64-unknown-linux-musl/release/fluvio \
            target/armv7-unknown-linux-gnueabihf/release/fluvio \
            target/x86_64-apple-darwin/release/fluvio \
            target/aarch64-apple-darwin/release/fluvio 
=======
        # Publish artifacts from GH Releases to Fluvio Packages
        #
        # Artifacts from GH Releases look like this:
        #
        # ./
        #   ARTIFACT-TARGET.zip, such as:
        #   fluvio-x86_64-unknown-linux-musl.zip
        #   fluvio-aarch64-unknown-linux-musl.zip
        #   fluvio-x86_64-apple-darwin.zip
        #
        # Here, we extract each zip into dirs with the same name.
        # Then, we get the TARGET from the `.target` file inside.
        #
        # ./
        #   ARTIFACT-TARGET.zip
        #   ARTIFACT-TARGET/
        #     ARTIFACT
        #     .target
        #   fluvio-x86_64-unknown-linux-musl.zip
        #   fluvio-x86_64-unknown-linux-musl/
        #     fluvio
        #     .target
      - name: Publish artifacts
        run: |
          export VERSION="$(curl -fsS https://raw.githubusercontent.com/infinyon/fluvio/${{ github.sha }}/VERSION)"
>>>>>>> cd8af371

          for ZIP_FILE in ./*.zip; do
            # Unzip all .zip files into directories with the same name (minus .zip)
            UNZIP_DIR="${ZIP_FILE//.zip/}"
            echo "Unzipping $ZIP_FILE into $UNZIP_DIR"
            unzip "$ZIP_FILE" -d "$UNZIP_DIR"

            TARGET="$(cat ${UNZIP_DIR}/.target)"
            ARTIFACT="$(echo ${UNZIP_DIR} | sed -e "s/-$TARGET$//")"
            echo "TARGET=$TARGET"
            echo "ARTIFACT=$ARTIFACT"

            ${HOME}/.fluvio/bin/fluvio package publish \
              --version="${VERSION}+${{ github.sha }}" \
              --target="${TARGET}" \
              "${UNZIP_DIR}/${ARTIFACT}"
          done

  # Bump the latest version of the Fluvio CLI on the package registry
  # This serves as the final step in the publishing process, and therefore
  # depends on all other jobs to have completed successfully.
  # If the 'latest' tag gets bumped, you can be sure the whole publish flow succeeded.
  bump_fluvio:
    name: Bump Fluvio CLI version
    needs: [docker, helm, fluvio]
    runs-on: ubuntu-latest
    env:
      AWS_ACCESS_KEY_ID: ${{ secrets.AWS_ACCESS_KEY_ID }}
      AWS_SECRET_ACCESS_KEY: ${{ secrets.AWS_SECRET_ACCESS_KEY }}
    steps:
      - name: Checkout code
        uses: actions/checkout@v2
      - name: Install cargo-make
        uses: davidB/rust-cargo-make@v1
        with:
          version: "0.32.9"
      - name: Bump latest version of Fluvio CLI on fluvio-packages
        env:
          RUST_LOG: info
        run: cargo make bump-fluvio-latest<|MERGE_RESOLUTION|>--- conflicted
+++ resolved
@@ -73,35 +73,6 @@
       - name: Download dev release
         run: gh release download dev -R infinyon/fluvio
 
-<<<<<<< HEAD
-      - name: Prepare artifacts for publishing
-        run: |
-          mkdir -p target/x86_64-unknown-linux-musl/release/
-          mv fluvio-x86_64-unknown-linux-musl target/x86_64-unknown-linux-musl/release/fluvio
-          mv fluvio-run-x86_64-unknown-linux-musl target/x86_64-unknown-linux-musl/release/fluvio-run
-
-          mkdir -p target/aarch64-unknown-linux-musl/release/
-          mv fluvio-aarch64-unknown-linux-musl target/aarch64-unknown-linux-musl/release/fluvio
-
-          mkdir -p target/armv7-unknown-linux-gnueabihf/release/
-          mv fluvio-armv7-unknown-linux-gnueabihf target/armv7-unknown-linux-gnueabihf/release/fluvio
-
-          mkdir -p target/x86_64-apple-darwin/release/
-          mv fluvio-x86_64-apple-darwin target/x86_64-apple-darwin/release/fluvio
-          
-          mkdir -p target/aarch64-apple-darwin/release/
-          mv fluvio-aarch64-apple-darwin target/aarch64-apple-darwin/release/fluvio
-      - name: Publish to Fluvio Packages
-        run: |
-          export VERSION="$(curl -fsS https://raw.githubusercontent.com/infinyon/fluvio/${{ github.sha }}/VERSION)"
-          ${HOME}/.fluvio/bin/fluvio package publish \
-            --version="${VERSION}+${{ github.sha }}" \
-            target/x86_64-unknown-linux-musl/release/fluvio \
-            target/aarch64-unknown-linux-musl/release/fluvio \
-            target/armv7-unknown-linux-gnueabihf/release/fluvio \
-            target/x86_64-apple-darwin/release/fluvio \
-            target/aarch64-apple-darwin/release/fluvio 
-=======
         # Publish artifacts from GH Releases to Fluvio Packages
         #
         # Artifacts from GH Releases look like this:
@@ -127,7 +98,6 @@
       - name: Publish artifacts
         run: |
           export VERSION="$(curl -fsS https://raw.githubusercontent.com/infinyon/fluvio/${{ github.sha }}/VERSION)"
->>>>>>> cd8af371
 
           for ZIP_FILE in ./*.zip; do
             # Unzip all .zip files into directories with the same name (minus .zip)

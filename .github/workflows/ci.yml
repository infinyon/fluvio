--- conflicted
+++ resolved
@@ -234,24 +234,17 @@
           name: flv-test-x86_64-unknown-linux-musl
           path: .
       - name: Print artifacts and mark executable
-<<<<<<< HEAD
         run: ls -la . && chmod +x ./fluvio ./flv-test && ./fluvio -h && ./flv-test -h
       - name: Print extension artifacts and mark executable
         run: cd ~/.fluvio/extensions && ls -la . && chmod +x ./fluvio-run && ./fluvio-run -h
-=======
-        run: ls -la . && chmod +x ./fluvio ./flv-test && ./fluvio version && ./flv-test -h
->>>>>>> e0c187ca
       - name: Setup
         run: ./fluvio cluster start --setup --local --develop
       - name: Run smoke-test
         timeout-minutes: 3
         run: |
           make FLUVIO_BIN=./fluvio TEST_BIN=./flv-test UNINSTALL=noclean smoke-test-tls-root
-<<<<<<< HEAD
       - run: minikube delete
       - run: rm -rf ~/.fluvio
-=======
->>>>>>> e0c187ca
       - name: Upload SC log
         uses: actions/upload-artifact@v2
         timeout-minutes: 5

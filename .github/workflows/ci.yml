--- conflicted
+++ resolved
@@ -131,12 +131,8 @@
           FLV_CMD=true ./target/release/fluvio cluster install --setup --local --develop
       - name: Run smoke-test
         run: |
-<<<<<<< HEAD
-          FLV_CMD=true FLV_SOCKET_WAIT=600 make TEST_BUILD=release UNINSTALL=noclean smoke-test-tls-root
+          FLV_CMD=true FLV_SOCKET_WAIT=600 make RELEASE=true UNINSTALL=noclean smoke-test-tls-root
       - run: minikube delete
-=======
-          FLV_CMD=true FLV_SOCKET_WAIT=600 make RELEASE=true UNINSTALL=noclean smoke-test
->>>>>>> fc548ffe
       - name: Upload logs on Linux
         if: startsWith(matrix.os, 'ubuntu') && failure()
         uses: actions/upload-artifact@v2
@@ -185,18 +181,10 @@
           FLV_CMD=true ./target/release/fluvio cluster check --pre-install
       - name: Make image
         run: make RELEASE=true minikube_image
-<<<<<<< HEAD
-      - name: Run smoke-test-k8
+      - name: Run smoke-test-k8-tls-root
         run:  |
-          FLV_CMD=true FLV_SOCKET_WAIT=600 make RELEASE=true TEST_BUILD=release UNINSTALL=noclean smoke-test-k8-tls-root
+          FLV_CMD=true FLV_SOCKET_WAIT=600 make RELEASE=true UNINSTALL=noclean smoke-test-k8-tls-root
       - run: minikube delete
-=======
-      - name: smoke test k8 tls
-        #  run: |
-        #    FLV_CMD=true  FLV_SOCKET_WAIT=600 make RELEASE=true UNINSTALL=noclean smoke-test-k8-tls-root
-        run: |
-          FLV_CMD=true FLV_SOCKET_WAIT=600 make RELEASE=true UNINSTALL=noclean smoke-test-k8
->>>>>>> fc548ffe
       - name: Save logs
         if: failure()
         run: kubectl logs flv-sc > /tmp/flv_sc.log

---
title: Fluvio Profiles
menu: Profiles
toc: true
weight: 20
---


There can be multiple types of clusters in fluvio.For example local cluster. The cluster can be either in the local machine or remote cloud.Cluster information in the config file gives the cluster information.
Fluvio **profiles** makes managing multiple deployments simple. A **profile** is a .toml configuration file that stores the location of the services. The syntax is as follows:

```bash
version = <profile-version>

current_profile = <profile_name>

[profile.<local_profile_name]
cluster = <local_profile_name>

[profile.<non_local_profile_name>]
cluster = <non_local_profile_name>

[cluster.local]
addr = <local_address>
[cluster.mycube]
addr = <non_local_address>

```

The parameters are as follows:

* **version** is currently set to "2.0".
* **current_profile** points to the current active profile.When the profile parameter is omitted, whatever is there in the `current_profile`, is used.
* **cluster** can be local or non-local clusters.
* **addr** gives the address of all the existing clusters.

The configuraton file is stored at `~/.fluvio/config`. For example:
```
version = "2.0"
current_profile = "mycube"
[profile.local]
cluster = "local"
[profile.mycube]
cluster = "mycube"
[cluster.local]
addr = "localhost:9003"
[cluster.mycube]
addr = "10.98.246.30:9003"
```

Profiles point to the current configuration. There can only be one active profile at a time. The `current_profile` field in the configuration file points to the current active profile. When the profile parameter is omitted whatever is in the `current_profile` is used.

### Profile operations

Command line help is available at any level by appending -h or ‐‐help to the command. At top level, you can run fluvio with without arguments to get a list of available options.

```bash
Profile operation

fluvio profile <SUBCOMMAND>

FLAGS:
    -h, --help    Prints help information

SUBCOMMANDS:

    current-profile         Display the current context
    switch-profile          
    delete-profile          
    create-local-profile    set profile to local servers
    create-k8-profile       set profile to kubernetes cluster
    view                    Display entire configuration
    help                    Prints this message or the help of the given subcommands
```
The configuraton file is stord at `~/.fluvio/config`. For example:
```
version = "2.0"
current_profile = "mycube"
[profile.local]
cluster = "local"
[profile.mycube]
cluster = "mycube"
[cluster.local]
addr = "localhost:9003"
[cluster.mycube]
addr = "10.98.246.30:9003"
```

Profiles point to the current configuration. There can only be one active profile at a time. The `current_profile` field in the configuration file points to the current active profile.When the profile parameter is omitted, whatever is there in the `current_profile`, is used.
###Profile operations `fluvio profile -h`
* current-profile: Display the current context
```
$ fluvio profile current-profile
mycube
```

* create-local-profile: set profile to local servers
```
$ fluvio profile create-local-profile
local context is set to: localhost:9003
```

* switch-profile: There can be multiple profiles and you can switch among them.

`fluvio profile switch-profile <profile name>`
```
$ fluvio profile switch-profile local
$ fluvio profile current-profile
local
```

* delete-profile : Any selected profile can be  deleted.

`fluvio profile delete-profile <profile name>`

```
$ fluvio profile delete-profile local
profile local deleted
```
This gives the following warning
```
warning: this removed your current profile, use config switch-profile to select a different one
```

* create-k8-profile: set profile to kubernetes
To set the profile to kubernetes, fluvio service needs to be deployed. 

 * **current-profile** : displays the current context
    ```
    $ fluvio profile current-profile
    mycube
    ```

* **create-local-profile** : set profile to local servers
    ```
    $ fluvio profile create-local-profile
    local context is set to: localhost:9003
    ```

* **switch-profile** : transfers context to another profile

    ```
    $ fluvio profile switch-profile local
    $ fluvio profile current-profile
    local
    ```

* **delete-profile** : removes a profile from the client

    ```
    $ fluvio profile delete-profile local
    profile local deleted
    ```
    This gives the following warning

    ~> **Warning** : this removed your current profile, use config switch-profile to select a different one.


<<<<<<< HEAD
* **create-k8-profile** : set profile to kubernetes
To set the profile to kubernetes, fluvio service needs to be deployed. 
=======
->The directory hierarchy  **/.fluvio/profiles/** is preserved whether $FLUVIO_HOME is provisioned or not.


##Clusters
There are different clusters in fluvio, for instance local cluster. They can be either in the local machine or remote cloud.Cluster information in the config file gives the cluster information.
>>>>>>> b652e485
<|MERGE_RESOLUTION|>--- conflicted
+++ resolved
@@ -72,58 +72,6 @@
     view                    Display entire configuration
     help                    Prints this message or the help of the given subcommands
 ```
-The configuraton file is stord at `~/.fluvio/config`. For example:
-```
-version = "2.0"
-current_profile = "mycube"
-[profile.local]
-cluster = "local"
-[profile.mycube]
-cluster = "mycube"
-[cluster.local]
-addr = "localhost:9003"
-[cluster.mycube]
-addr = "10.98.246.30:9003"
-```
-
-Profiles point to the current configuration. There can only be one active profile at a time. The `current_profile` field in the configuration file points to the current active profile.When the profile parameter is omitted, whatever is there in the `current_profile`, is used.
-###Profile operations `fluvio profile -h`
-* current-profile: Display the current context
-```
-$ fluvio profile current-profile
-mycube
-```
-
-* create-local-profile: set profile to local servers
-```
-$ fluvio profile create-local-profile
-local context is set to: localhost:9003
-```
-
-* switch-profile: There can be multiple profiles and you can switch among them.
-
-`fluvio profile switch-profile <profile name>`
-```
-$ fluvio profile switch-profile local
-$ fluvio profile current-profile
-local
-```
-
-* delete-profile : Any selected profile can be  deleted.
-
-`fluvio profile delete-profile <profile name>`
-
-```
-$ fluvio profile delete-profile local
-profile local deleted
-```
-This gives the following warning
-```
-warning: this removed your current profile, use config switch-profile to select a different one
-```
-
-* create-k8-profile: set profile to kubernetes
-To set the profile to kubernetes, fluvio service needs to be deployed. 
 
  * **current-profile** : displays the current context
     ```
@@ -156,13 +104,5 @@
     ~> **Warning** : this removed your current profile, use config switch-profile to select a different one.
 
 
-<<<<<<< HEAD
 * **create-k8-profile** : set profile to kubernetes
-To set the profile to kubernetes, fluvio service needs to be deployed. 
-=======
-->The directory hierarchy  **/.fluvio/profiles/** is preserved whether $FLUVIO_HOME is provisioned or not.
-
-
-##Clusters
-There are different clusters in fluvio, for instance local cluster. They can be either in the local machine or remote cloud.Cluster information in the config file gives the cluster information.
->>>>>>> b652e485
+To set the profile to kubernetes, fluvio service needs to be deployed.